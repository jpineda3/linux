--- conflicted
+++ resolved
@@ -2,14 +2,6 @@
 DT_DOC_CHECKER ?= dt-doc-validate
 DT_EXTRACT_EX ?= dt-extract-example
 DT_MK_SCHEMA ?= dt-mk-schema
-
-DT_SCHEMA_MIN_VERSION = 2020.5
-
-PHONY += check_dtschema_version
-check_dtschema_version:
-	@{ echo $(DT_SCHEMA_MIN_VERSION); \
-	$(DT_DOC_CHECKER) --version 2>/dev/null || echo 0; } | sort -VC || \
-	{ echo "ERROR: dtschema minimum version is v$(DT_SCHEMA_MIN_VERSION)" >&2; false; }
 
 DT_SCHEMA_MIN_VERSION = 2020.5
 
@@ -50,9 +42,6 @@
 $(obj)/processed-schema-examples.yaml: $(DT_DOCS) check_dtschema_version FORCE
 	$(call if_changed,mk_schema)
 
-<<<<<<< HEAD
-$(obj)/processed-schema.yaml: DT_MK_SCHEMA_FLAGS := $(DT_MK_SCHEMA_USERONLY_FLAG)
-=======
 ifeq ($(DT_SCHEMA_FILES),)
 
 # Unless DT_SCHEMA_FILES is specified, use the full schema for dtbs_check too.
@@ -68,7 +57,6 @@
 # If DT_SCHEMA_FILES is specified, use it for processed-schema.yaml
 
 $(obj)/processed-schema.yaml: DT_MK_SCHEMA_FLAGS := -u
->>>>>>> 84569f32
 $(obj)/processed-schema.yaml: $(DT_SCHEMA_FILES) check_dtschema_version FORCE
 	$(call if_changed,mk_schema)
 
