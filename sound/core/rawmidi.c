/*
 *  Abstract layer for MIDI v1.0 stream
 *  Copyright (c) by Jaroslav Kysela <perex@perex.cz>
 *
 *
 *   This program is free software; you can redistribute it and/or modify
 *   it under the terms of the GNU General Public License as published by
 *   the Free Software Foundation; either version 2 of the License, or
 *   (at your option) any later version.
 *
 *   This program is distributed in the hope that it will be useful,
 *   but WITHOUT ANY WARRANTY; without even the implied warranty of
 *   MERCHANTABILITY or FITNESS FOR A PARTICULAR PURPOSE.  See the
 *   GNU General Public License for more details.
 *
 *   You should have received a copy of the GNU General Public License
 *   along with this program; if not, write to the Free Software
 *   Foundation, Inc., 59 Temple Place, Suite 330, Boston, MA  02111-1307 USA
 *
 */

#include <sound/core.h>
#include <linux/major.h>
#include <linux/init.h>
#include <linux/sched/signal.h>
#include <linux/slab.h>
#include <linux/time.h>
#include <linux/wait.h>
#include <linux/mutex.h>
#include <linux/module.h>
#include <linux/delay.h>
#include <linux/mm.h>
#include <sound/rawmidi.h>
#include <sound/info.h>
#include <sound/control.h>
#include <sound/minors.h>
#include <sound/initval.h>

MODULE_AUTHOR("Jaroslav Kysela <perex@perex.cz>");
MODULE_DESCRIPTION("Midlevel RawMidi code for ALSA.");
MODULE_LICENSE("GPL");

#ifdef CONFIG_SND_OSSEMUL
static int midi_map[SNDRV_CARDS];
static int amidi_map[SNDRV_CARDS] = {[0 ... (SNDRV_CARDS-1)] = 1};
module_param_array(midi_map, int, NULL, 0444);
MODULE_PARM_DESC(midi_map, "Raw MIDI device number assigned to 1st OSS device.");
module_param_array(amidi_map, int, NULL, 0444);
MODULE_PARM_DESC(amidi_map, "Raw MIDI device number assigned to 2nd OSS device.");
#endif /* CONFIG_SND_OSSEMUL */

static int snd_rawmidi_free(struct snd_rawmidi *rawmidi);
static int snd_rawmidi_dev_free(struct snd_device *device);
static int snd_rawmidi_dev_register(struct snd_device *device);
static int snd_rawmidi_dev_disconnect(struct snd_device *device);

static LIST_HEAD(snd_rawmidi_devices);
static DEFINE_MUTEX(register_mutex);

#define rmidi_err(rmidi, fmt, args...) \
	dev_err(&(rmidi)->dev, fmt, ##args)
#define rmidi_warn(rmidi, fmt, args...) \
	dev_warn(&(rmidi)->dev, fmt, ##args)
#define rmidi_dbg(rmidi, fmt, args...) \
	dev_dbg(&(rmidi)->dev, fmt, ##args)

static struct snd_rawmidi *snd_rawmidi_search(struct snd_card *card, int device)
{
	struct snd_rawmidi *rawmidi;

	list_for_each_entry(rawmidi, &snd_rawmidi_devices, list)
		if (rawmidi->card == card && rawmidi->device == device)
			return rawmidi;
	return NULL;
}

static inline unsigned short snd_rawmidi_file_flags(struct file *file)
{
	switch (file->f_mode & (FMODE_READ | FMODE_WRITE)) {
	case FMODE_WRITE:
		return SNDRV_RAWMIDI_LFLG_OUTPUT;
	case FMODE_READ:
		return SNDRV_RAWMIDI_LFLG_INPUT;
	default:
		return SNDRV_RAWMIDI_LFLG_OPEN;
	}
}

static inline int snd_rawmidi_ready(struct snd_rawmidi_substream *substream)
{
	struct snd_rawmidi_runtime *runtime = substream->runtime;

	return runtime->avail >= runtime->avail_min;
}

static inline int snd_rawmidi_ready_append(struct snd_rawmidi_substream *substream,
					   size_t count)
{
	struct snd_rawmidi_runtime *runtime = substream->runtime;

	return runtime->avail >= runtime->avail_min &&
	       (!substream->append || runtime->avail >= count);
}

static void snd_rawmidi_input_event_work(struct work_struct *work)
{
	struct snd_rawmidi_runtime *runtime =
		container_of(work, struct snd_rawmidi_runtime, event_work);

	if (runtime->event)
		runtime->event(runtime->substream);
}

static int snd_rawmidi_runtime_create(struct snd_rawmidi_substream *substream)
{
	struct snd_rawmidi_runtime *runtime;

	runtime = kzalloc(sizeof(*runtime), GFP_KERNEL);
	if (!runtime)
		return -ENOMEM;
	runtime->substream = substream;
	spin_lock_init(&runtime->lock);
	init_waitqueue_head(&runtime->sleep);
	INIT_WORK(&runtime->event_work, snd_rawmidi_input_event_work);
	runtime->event = NULL;
	runtime->buffer_size = PAGE_SIZE;
	runtime->avail_min = 1;
	if (substream->stream == SNDRV_RAWMIDI_STREAM_INPUT)
		runtime->avail = 0;
	else
		runtime->avail = runtime->buffer_size;
<<<<<<< HEAD
	runtime->buffer = kvmalloc(runtime->buffer_size, GFP_KERNEL);
=======
	runtime->buffer = kvzalloc(runtime->buffer_size, GFP_KERNEL);
>>>>>>> f9885ef8
	if (!runtime->buffer) {
		kfree(runtime);
		return -ENOMEM;
	}
	runtime->appl_ptr = runtime->hw_ptr = 0;
	substream->runtime = runtime;
	return 0;
}

static int snd_rawmidi_runtime_free(struct snd_rawmidi_substream *substream)
{
	struct snd_rawmidi_runtime *runtime = substream->runtime;

	kvfree(runtime->buffer);
	kfree(runtime);
	substream->runtime = NULL;
	return 0;
}

static inline void snd_rawmidi_output_trigger(struct snd_rawmidi_substream *substream, int up)
{
	if (!substream->opened)
		return;
	substream->ops->trigger(substream, up);
}

static void snd_rawmidi_input_trigger(struct snd_rawmidi_substream *substream, int up)
{
	if (!substream->opened)
		return;
	substream->ops->trigger(substream, up);
	if (!up)
		cancel_work_sync(&substream->runtime->event_work);
}

static void __reset_runtime_ptrs(struct snd_rawmidi_runtime *runtime,
				 bool is_input)
{
	runtime->drain = 0;
	runtime->appl_ptr = runtime->hw_ptr = 0;
	runtime->avail = is_input ? 0 : runtime->buffer_size;
}

static void reset_runtime_ptrs(struct snd_rawmidi_runtime *runtime,
			       bool is_input)
{
	unsigned long flags;

	spin_lock_irqsave(&runtime->lock, flags);
	__reset_runtime_ptrs(runtime, is_input);
	spin_unlock_irqrestore(&runtime->lock, flags);
}

int snd_rawmidi_drop_output(struct snd_rawmidi_substream *substream)
{
	snd_rawmidi_output_trigger(substream, 0);
	reset_runtime_ptrs(substream->runtime, false);
	return 0;
}
EXPORT_SYMBOL(snd_rawmidi_drop_output);

int snd_rawmidi_drain_output(struct snd_rawmidi_substream *substream)
{
	int err;
	long timeout;
	struct snd_rawmidi_runtime *runtime = substream->runtime;

	err = 0;
	runtime->drain = 1;
	timeout = wait_event_interruptible_timeout(runtime->sleep,
				(runtime->avail >= runtime->buffer_size),
				10*HZ);
	if (signal_pending(current))
		err = -ERESTARTSYS;
	if (runtime->avail < runtime->buffer_size && !timeout) {
		rmidi_warn(substream->rmidi,
			   "rawmidi drain error (avail = %li, buffer_size = %li)\n",
			   (long)runtime->avail, (long)runtime->buffer_size);
		err = -EIO;
	}
	runtime->drain = 0;
	if (err != -ERESTARTSYS) {
		/* we need wait a while to make sure that Tx FIFOs are empty */
		if (substream->ops->drain)
			substream->ops->drain(substream);
		else
			msleep(50);
		snd_rawmidi_drop_output(substream);
	}
	return err;
}
EXPORT_SYMBOL(snd_rawmidi_drain_output);

int snd_rawmidi_drain_input(struct snd_rawmidi_substream *substream)
{
	snd_rawmidi_input_trigger(substream, 0);
	reset_runtime_ptrs(substream->runtime, true);
	return 0;
}
EXPORT_SYMBOL(snd_rawmidi_drain_input);

/* look for an available substream for the given stream direction;
 * if a specific subdevice is given, try to assign it
 */
static int assign_substream(struct snd_rawmidi *rmidi, int subdevice,
			    int stream, int mode,
			    struct snd_rawmidi_substream **sub_ret)
{
	struct snd_rawmidi_substream *substream;
	struct snd_rawmidi_str *s = &rmidi->streams[stream];
	static unsigned int info_flags[2] = {
		[SNDRV_RAWMIDI_STREAM_OUTPUT] = SNDRV_RAWMIDI_INFO_OUTPUT,
		[SNDRV_RAWMIDI_STREAM_INPUT] = SNDRV_RAWMIDI_INFO_INPUT,
	};

	if (!(rmidi->info_flags & info_flags[stream]))
		return -ENXIO;
	if (subdevice >= 0 && subdevice >= s->substream_count)
		return -ENODEV;

	list_for_each_entry(substream, &s->substreams, list) {
		if (substream->opened) {
			if (stream == SNDRV_RAWMIDI_STREAM_INPUT ||
			    !(mode & SNDRV_RAWMIDI_LFLG_APPEND) ||
			    !substream->append)
				continue;
		}
		if (subdevice < 0 || subdevice == substream->number) {
			*sub_ret = substream;
			return 0;
		}
	}
	return -EAGAIN;
}

/* open and do ref-counting for the given substream */
static int open_substream(struct snd_rawmidi *rmidi,
			  struct snd_rawmidi_substream *substream,
			  int mode)
{
	int err;

	if (substream->use_count == 0) {
		err = snd_rawmidi_runtime_create(substream);
		if (err < 0)
			return err;
		err = substream->ops->open(substream);
		if (err < 0) {
			snd_rawmidi_runtime_free(substream);
			return err;
		}
		substream->opened = 1;
		substream->active_sensing = 0;
		if (mode & SNDRV_RAWMIDI_LFLG_APPEND)
			substream->append = 1;
		substream->pid = get_pid(task_pid(current));
		rmidi->streams[substream->stream].substream_opened++;
	}
	substream->use_count++;
	return 0;
}

static void close_substream(struct snd_rawmidi *rmidi,
			    struct snd_rawmidi_substream *substream,
			    int cleanup);

static int rawmidi_open_priv(struct snd_rawmidi *rmidi, int subdevice, int mode,
			     struct snd_rawmidi_file *rfile)
{
	struct snd_rawmidi_substream *sinput = NULL, *soutput = NULL;
	int err;

	rfile->input = rfile->output = NULL;
	if (mode & SNDRV_RAWMIDI_LFLG_INPUT) {
		err = assign_substream(rmidi, subdevice,
				       SNDRV_RAWMIDI_STREAM_INPUT,
				       mode, &sinput);
		if (err < 0)
			return err;
	}
	if (mode & SNDRV_RAWMIDI_LFLG_OUTPUT) {
		err = assign_substream(rmidi, subdevice,
				       SNDRV_RAWMIDI_STREAM_OUTPUT,
				       mode, &soutput);
		if (err < 0)
			return err;
	}

	if (sinput) {
		err = open_substream(rmidi, sinput, mode);
		if (err < 0)
			return err;
	}
	if (soutput) {
		err = open_substream(rmidi, soutput, mode);
		if (err < 0) {
			if (sinput)
				close_substream(rmidi, sinput, 0);
			return err;
		}
	}

	rfile->rmidi = rmidi;
	rfile->input = sinput;
	rfile->output = soutput;
	return 0;
}

/* called from sound/core/seq/seq_midi.c */
int snd_rawmidi_kernel_open(struct snd_card *card, int device, int subdevice,
			    int mode, struct snd_rawmidi_file *rfile)
{
	struct snd_rawmidi *rmidi;
	int err = 0;

	if (snd_BUG_ON(!rfile))
		return -EINVAL;

	mutex_lock(&register_mutex);
	rmidi = snd_rawmidi_search(card, device);
	if (!rmidi)
		err = -ENODEV;
	else if (!try_module_get(rmidi->card->module))
		err = -ENXIO;
	mutex_unlock(&register_mutex);
	if (err < 0)
		return err;

	mutex_lock(&rmidi->open_mutex);
	err = rawmidi_open_priv(rmidi, subdevice, mode, rfile);
	mutex_unlock(&rmidi->open_mutex);
	if (err < 0)
		module_put(rmidi->card->module);
	return err;
}
EXPORT_SYMBOL(snd_rawmidi_kernel_open);

static int snd_rawmidi_open(struct inode *inode, struct file *file)
{
	int maj = imajor(inode);
	struct snd_card *card;
	int subdevice;
	unsigned short fflags;
	int err;
	struct snd_rawmidi *rmidi;
	struct snd_rawmidi_file *rawmidi_file = NULL;
	wait_queue_entry_t wait;

	if ((file->f_flags & O_APPEND) && !(file->f_flags & O_NONBLOCK))
		return -EINVAL;		/* invalid combination */

	err = nonseekable_open(inode, file);
	if (err < 0)
		return err;

	if (maj == snd_major) {
		rmidi = snd_lookup_minor_data(iminor(inode),
					      SNDRV_DEVICE_TYPE_RAWMIDI);
#ifdef CONFIG_SND_OSSEMUL
	} else if (maj == SOUND_MAJOR) {
		rmidi = snd_lookup_oss_minor_data(iminor(inode),
						  SNDRV_OSS_DEVICE_TYPE_MIDI);
#endif
	} else
		return -ENXIO;

	if (rmidi == NULL)
		return -ENODEV;

	if (!try_module_get(rmidi->card->module)) {
		snd_card_unref(rmidi->card);
		return -ENXIO;
	}

	mutex_lock(&rmidi->open_mutex);
	card = rmidi->card;
	err = snd_card_file_add(card, file);
	if (err < 0)
		goto __error_card;
	fflags = snd_rawmidi_file_flags(file);
	if ((file->f_flags & O_APPEND) || maj == SOUND_MAJOR) /* OSS emul? */
		fflags |= SNDRV_RAWMIDI_LFLG_APPEND;
	rawmidi_file = kmalloc(sizeof(*rawmidi_file), GFP_KERNEL);
	if (rawmidi_file == NULL) {
		err = -ENOMEM;
		goto __error;
	}
	init_waitqueue_entry(&wait, current);
	add_wait_queue(&rmidi->open_wait, &wait);
	while (1) {
		subdevice = snd_ctl_get_preferred_subdevice(card, SND_CTL_SUBDEV_RAWMIDI);
		err = rawmidi_open_priv(rmidi, subdevice, fflags, rawmidi_file);
		if (err >= 0)
			break;
		if (err == -EAGAIN) {
			if (file->f_flags & O_NONBLOCK) {
				err = -EBUSY;
				break;
			}
		} else
			break;
		set_current_state(TASK_INTERRUPTIBLE);
		mutex_unlock(&rmidi->open_mutex);
		schedule();
		mutex_lock(&rmidi->open_mutex);
		if (rmidi->card->shutdown) {
			err = -ENODEV;
			break;
		}
		if (signal_pending(current)) {
			err = -ERESTARTSYS;
			break;
		}
	}
	remove_wait_queue(&rmidi->open_wait, &wait);
	if (err < 0) {
		kfree(rawmidi_file);
		goto __error;
	}
#ifdef CONFIG_SND_OSSEMUL
	if (rawmidi_file->input && rawmidi_file->input->runtime)
		rawmidi_file->input->runtime->oss = (maj == SOUND_MAJOR);
	if (rawmidi_file->output && rawmidi_file->output->runtime)
		rawmidi_file->output->runtime->oss = (maj == SOUND_MAJOR);
#endif
	file->private_data = rawmidi_file;
	mutex_unlock(&rmidi->open_mutex);
	snd_card_unref(rmidi->card);
	return 0;

 __error:
	snd_card_file_remove(card, file);
 __error_card:
	mutex_unlock(&rmidi->open_mutex);
	module_put(rmidi->card->module);
	snd_card_unref(rmidi->card);
	return err;
}

static void close_substream(struct snd_rawmidi *rmidi,
			    struct snd_rawmidi_substream *substream,
			    int cleanup)
{
	if (--substream->use_count)
		return;

	if (cleanup) {
		if (substream->stream == SNDRV_RAWMIDI_STREAM_INPUT)
			snd_rawmidi_input_trigger(substream, 0);
		else {
			if (substream->active_sensing) {
				unsigned char buf = 0xfe;
				/* sending single active sensing message
				 * to shut the device up
				 */
				snd_rawmidi_kernel_write(substream, &buf, 1);
			}
			if (snd_rawmidi_drain_output(substream) == -ERESTARTSYS)
				snd_rawmidi_output_trigger(substream, 0);
		}
	}
	substream->ops->close(substream);
	if (substream->runtime->private_free)
		substream->runtime->private_free(substream);
	snd_rawmidi_runtime_free(substream);
	substream->opened = 0;
	substream->append = 0;
	put_pid(substream->pid);
	substream->pid = NULL;
	rmidi->streams[substream->stream].substream_opened--;
}

static void rawmidi_release_priv(struct snd_rawmidi_file *rfile)
{
	struct snd_rawmidi *rmidi;

	rmidi = rfile->rmidi;
	mutex_lock(&rmidi->open_mutex);
	if (rfile->input) {
		close_substream(rmidi, rfile->input, 1);
		rfile->input = NULL;
	}
	if (rfile->output) {
		close_substream(rmidi, rfile->output, 1);
		rfile->output = NULL;
	}
	rfile->rmidi = NULL;
	mutex_unlock(&rmidi->open_mutex);
	wake_up(&rmidi->open_wait);
}

/* called from sound/core/seq/seq_midi.c */
int snd_rawmidi_kernel_release(struct snd_rawmidi_file *rfile)
{
	struct snd_rawmidi *rmidi;

	if (snd_BUG_ON(!rfile))
		return -ENXIO;

	rmidi = rfile->rmidi;
	rawmidi_release_priv(rfile);
	module_put(rmidi->card->module);
	return 0;
}
EXPORT_SYMBOL(snd_rawmidi_kernel_release);

static int snd_rawmidi_release(struct inode *inode, struct file *file)
{
	struct snd_rawmidi_file *rfile;
	struct snd_rawmidi *rmidi;
	struct module *module;

	rfile = file->private_data;
	rmidi = rfile->rmidi;
	rawmidi_release_priv(rfile);
	kfree(rfile);
	module = rmidi->card->module;
	snd_card_file_remove(rmidi->card, file);
	module_put(module);
	return 0;
}

static int snd_rawmidi_info(struct snd_rawmidi_substream *substream,
			    struct snd_rawmidi_info *info)
{
	struct snd_rawmidi *rmidi;

	if (substream == NULL)
		return -ENODEV;
	rmidi = substream->rmidi;
	memset(info, 0, sizeof(*info));
	info->card = rmidi->card->number;
	info->device = rmidi->device;
	info->subdevice = substream->number;
	info->stream = substream->stream;
	info->flags = rmidi->info_flags;
	strcpy(info->id, rmidi->id);
	strcpy(info->name, rmidi->name);
	strcpy(info->subname, substream->name);
	info->subdevices_count = substream->pstr->substream_count;
	info->subdevices_avail = (substream->pstr->substream_count -
				  substream->pstr->substream_opened);
	return 0;
}

static int snd_rawmidi_info_user(struct snd_rawmidi_substream *substream,
				 struct snd_rawmidi_info __user *_info)
{
	struct snd_rawmidi_info info;
	int err;

	err = snd_rawmidi_info(substream, &info);
	if (err < 0)
		return err;
	if (copy_to_user(_info, &info, sizeof(struct snd_rawmidi_info)))
		return -EFAULT;
	return 0;
}

static int __snd_rawmidi_info_select(struct snd_card *card,
				     struct snd_rawmidi_info *info)
{
	struct snd_rawmidi *rmidi;
	struct snd_rawmidi_str *pstr;
	struct snd_rawmidi_substream *substream;

	rmidi = snd_rawmidi_search(card, info->device);
	if (!rmidi)
		return -ENXIO;
	if (info->stream < 0 || info->stream > 1)
		return -EINVAL;
	pstr = &rmidi->streams[info->stream];
	if (pstr->substream_count == 0)
		return -ENOENT;
	if (info->subdevice >= pstr->substream_count)
		return -ENXIO;
	list_for_each_entry(substream, &pstr->substreams, list) {
		if ((unsigned int)substream->number == info->subdevice)
			return snd_rawmidi_info(substream, info);
	}
	return -ENXIO;
}

int snd_rawmidi_info_select(struct snd_card *card, struct snd_rawmidi_info *info)
{
	int ret;

	mutex_lock(&register_mutex);
	ret = __snd_rawmidi_info_select(card, info);
	mutex_unlock(&register_mutex);
	return ret;
}
EXPORT_SYMBOL(snd_rawmidi_info_select);

static int snd_rawmidi_info_select_user(struct snd_card *card,
					struct snd_rawmidi_info __user *_info)
{
	int err;
	struct snd_rawmidi_info info;

	if (get_user(info.device, &_info->device))
		return -EFAULT;
	if (get_user(info.stream, &_info->stream))
		return -EFAULT;
	if (get_user(info.subdevice, &_info->subdevice))
		return -EFAULT;
	err = snd_rawmidi_info_select(card, &info);
	if (err < 0)
		return err;
	if (copy_to_user(_info, &info, sizeof(struct snd_rawmidi_info)))
		return -EFAULT;
	return 0;
}

static int resize_runtime_buffer(struct snd_rawmidi_runtime *runtime,
				 struct snd_rawmidi_params *params,
				 bool is_input)
{
	char *newbuf, *oldbuf;

	if (params->buffer_size < 32 || params->buffer_size > 1024L * 1024L)
		return -EINVAL;
	if (params->avail_min < 1 || params->avail_min > params->buffer_size)
		return -EINVAL;
	if (params->buffer_size != runtime->buffer_size) {
<<<<<<< HEAD
		newbuf = kvmalloc(params->buffer_size, GFP_KERNEL);
=======
		newbuf = kvzalloc(params->buffer_size, GFP_KERNEL);
>>>>>>> f9885ef8
		if (!newbuf)
			return -ENOMEM;
		spin_lock_irq(&runtime->lock);
		oldbuf = runtime->buffer;
		runtime->buffer = newbuf;
		runtime->buffer_size = params->buffer_size;
		__reset_runtime_ptrs(runtime, is_input);
		spin_unlock_irq(&runtime->lock);
		kvfree(oldbuf);
	}
	runtime->avail_min = params->avail_min;
	return 0;
}

int snd_rawmidi_output_params(struct snd_rawmidi_substream *substream,
			      struct snd_rawmidi_params *params)
{
	if (substream->append && substream->use_count > 1)
		return -EBUSY;
	snd_rawmidi_drain_output(substream);
	substream->active_sensing = !params->no_active_sensing;
	return resize_runtime_buffer(substream->runtime, params, false);
}
EXPORT_SYMBOL(snd_rawmidi_output_params);

int snd_rawmidi_input_params(struct snd_rawmidi_substream *substream,
			     struct snd_rawmidi_params *params)
{
	snd_rawmidi_drain_input(substream);
	return resize_runtime_buffer(substream->runtime, params, true);
}
EXPORT_SYMBOL(snd_rawmidi_input_params);

static int snd_rawmidi_output_status(struct snd_rawmidi_substream *substream,
				     struct snd_rawmidi_status *status)
{
	struct snd_rawmidi_runtime *runtime = substream->runtime;

	memset(status, 0, sizeof(*status));
	status->stream = SNDRV_RAWMIDI_STREAM_OUTPUT;
	spin_lock_irq(&runtime->lock);
	status->avail = runtime->avail;
	spin_unlock_irq(&runtime->lock);
	return 0;
}

static int snd_rawmidi_input_status(struct snd_rawmidi_substream *substream,
				    struct snd_rawmidi_status *status)
{
	struct snd_rawmidi_runtime *runtime = substream->runtime;

	memset(status, 0, sizeof(*status));
	status->stream = SNDRV_RAWMIDI_STREAM_INPUT;
	spin_lock_irq(&runtime->lock);
	status->avail = runtime->avail;
	status->xruns = runtime->xruns;
	runtime->xruns = 0;
	spin_unlock_irq(&runtime->lock);
	return 0;
}

static long snd_rawmidi_ioctl(struct file *file, unsigned int cmd, unsigned long arg)
{
	struct snd_rawmidi_file *rfile;
	void __user *argp = (void __user *)arg;

	rfile = file->private_data;
	if (((cmd >> 8) & 0xff) != 'W')
		return -ENOTTY;
	switch (cmd) {
	case SNDRV_RAWMIDI_IOCTL_PVERSION:
		return put_user(SNDRV_RAWMIDI_VERSION, (int __user *)argp) ? -EFAULT : 0;
	case SNDRV_RAWMIDI_IOCTL_INFO:
	{
		int stream;
		struct snd_rawmidi_info __user *info = argp;

		if (get_user(stream, &info->stream))
			return -EFAULT;
		switch (stream) {
		case SNDRV_RAWMIDI_STREAM_INPUT:
			return snd_rawmidi_info_user(rfile->input, info);
		case SNDRV_RAWMIDI_STREAM_OUTPUT:
			return snd_rawmidi_info_user(rfile->output, info);
		default:
			return -EINVAL;
		}
	}
	case SNDRV_RAWMIDI_IOCTL_PARAMS:
	{
		struct snd_rawmidi_params params;

		if (copy_from_user(&params, argp, sizeof(struct snd_rawmidi_params)))
			return -EFAULT;
		switch (params.stream) {
		case SNDRV_RAWMIDI_STREAM_OUTPUT:
			if (rfile->output == NULL)
				return -EINVAL;
			return snd_rawmidi_output_params(rfile->output, &params);
		case SNDRV_RAWMIDI_STREAM_INPUT:
			if (rfile->input == NULL)
				return -EINVAL;
			return snd_rawmidi_input_params(rfile->input, &params);
		default:
			return -EINVAL;
		}
	}
	case SNDRV_RAWMIDI_IOCTL_STATUS:
	{
		int err = 0;
		struct snd_rawmidi_status status;

		if (copy_from_user(&status, argp, sizeof(struct snd_rawmidi_status)))
			return -EFAULT;
		switch (status.stream) {
		case SNDRV_RAWMIDI_STREAM_OUTPUT:
			if (rfile->output == NULL)
				return -EINVAL;
			err = snd_rawmidi_output_status(rfile->output, &status);
			break;
		case SNDRV_RAWMIDI_STREAM_INPUT:
			if (rfile->input == NULL)
				return -EINVAL;
			err = snd_rawmidi_input_status(rfile->input, &status);
			break;
		default:
			return -EINVAL;
		}
		if (err < 0)
			return err;
		if (copy_to_user(argp, &status, sizeof(struct snd_rawmidi_status)))
			return -EFAULT;
		return 0;
	}
	case SNDRV_RAWMIDI_IOCTL_DROP:
	{
		int val;

		if (get_user(val, (int __user *) argp))
			return -EFAULT;
		switch (val) {
		case SNDRV_RAWMIDI_STREAM_OUTPUT:
			if (rfile->output == NULL)
				return -EINVAL;
			return snd_rawmidi_drop_output(rfile->output);
		default:
			return -EINVAL;
		}
	}
	case SNDRV_RAWMIDI_IOCTL_DRAIN:
	{
		int val;

		if (get_user(val, (int __user *) argp))
			return -EFAULT;
		switch (val) {
		case SNDRV_RAWMIDI_STREAM_OUTPUT:
			if (rfile->output == NULL)
				return -EINVAL;
			return snd_rawmidi_drain_output(rfile->output);
		case SNDRV_RAWMIDI_STREAM_INPUT:
			if (rfile->input == NULL)
				return -EINVAL;
			return snd_rawmidi_drain_input(rfile->input);
		default:
			return -EINVAL;
		}
	}
	default:
		rmidi_dbg(rfile->rmidi,
			  "rawmidi: unknown command = 0x%x\n", cmd);
	}
	return -ENOTTY;
}

static int snd_rawmidi_control_ioctl(struct snd_card *card,
				     struct snd_ctl_file *control,
				     unsigned int cmd,
				     unsigned long arg)
{
	void __user *argp = (void __user *)arg;

	switch (cmd) {
	case SNDRV_CTL_IOCTL_RAWMIDI_NEXT_DEVICE:
	{
		int device;

		if (get_user(device, (int __user *)argp))
			return -EFAULT;
		if (device >= SNDRV_RAWMIDI_DEVICES) /* next device is -1 */
			device = SNDRV_RAWMIDI_DEVICES - 1;
		mutex_lock(&register_mutex);
		device = device < 0 ? 0 : device + 1;
		while (device < SNDRV_RAWMIDI_DEVICES) {
			if (snd_rawmidi_search(card, device))
				break;
			device++;
		}
		if (device == SNDRV_RAWMIDI_DEVICES)
			device = -1;
		mutex_unlock(&register_mutex);
		if (put_user(device, (int __user *)argp))
			return -EFAULT;
		return 0;
	}
	case SNDRV_CTL_IOCTL_RAWMIDI_PREFER_SUBDEVICE:
	{
		int val;

		if (get_user(val, (int __user *)argp))
			return -EFAULT;
		control->preferred_subdevice[SND_CTL_SUBDEV_RAWMIDI] = val;
		return 0;
	}
	case SNDRV_CTL_IOCTL_RAWMIDI_INFO:
		return snd_rawmidi_info_select_user(card, argp);
	}
	return -ENOIOCTLCMD;
}

/**
 * snd_rawmidi_receive - receive the input data from the device
 * @substream: the rawmidi substream
 * @buffer: the buffer pointer
 * @count: the data size to read
 *
 * Reads the data from the internal buffer.
 *
 * Return: The size of read data, or a negative error code on failure.
 */
int snd_rawmidi_receive(struct snd_rawmidi_substream *substream,
			const unsigned char *buffer, int count)
{
	unsigned long flags;
	int result = 0, count1;
	struct snd_rawmidi_runtime *runtime = substream->runtime;

	if (!substream->opened)
		return -EBADFD;
	if (runtime->buffer == NULL) {
		rmidi_dbg(substream->rmidi,
			  "snd_rawmidi_receive: input is not active!!!\n");
		return -EINVAL;
	}
	spin_lock_irqsave(&runtime->lock, flags);
	if (count == 1) {	/* special case, faster code */
		substream->bytes++;
		if (runtime->avail < runtime->buffer_size) {
			runtime->buffer[runtime->hw_ptr++] = buffer[0];
			runtime->hw_ptr %= runtime->buffer_size;
			runtime->avail++;
			result++;
		} else {
			runtime->xruns++;
		}
	} else {
		substream->bytes += count;
		count1 = runtime->buffer_size - runtime->hw_ptr;
		if (count1 > count)
			count1 = count;
		if (count1 > (int)(runtime->buffer_size - runtime->avail))
			count1 = runtime->buffer_size - runtime->avail;
		memcpy(runtime->buffer + runtime->hw_ptr, buffer, count1);
		runtime->hw_ptr += count1;
		runtime->hw_ptr %= runtime->buffer_size;
		runtime->avail += count1;
		count -= count1;
		result += count1;
		if (count > 0) {
			buffer += count1;
			count1 = count;
			if (count1 > (int)(runtime->buffer_size - runtime->avail)) {
				count1 = runtime->buffer_size - runtime->avail;
				runtime->xruns += count - count1;
			}
			if (count1 > 0) {
				memcpy(runtime->buffer, buffer, count1);
				runtime->hw_ptr = count1;
				runtime->avail += count1;
				result += count1;
			}
		}
	}
	if (result > 0) {
		if (runtime->event)
			schedule_work(&runtime->event_work);
		else if (snd_rawmidi_ready(substream))
			wake_up(&runtime->sleep);
	}
	spin_unlock_irqrestore(&runtime->lock, flags);
	return result;
}
EXPORT_SYMBOL(snd_rawmidi_receive);

static long snd_rawmidi_kernel_read1(struct snd_rawmidi_substream *substream,
				     unsigned char __user *userbuf,
				     unsigned char *kernelbuf, long count)
{
	unsigned long flags;
	long result = 0, count1;
	struct snd_rawmidi_runtime *runtime = substream->runtime;
	unsigned long appl_ptr;

	spin_lock_irqsave(&runtime->lock, flags);
	while (count > 0 && runtime->avail) {
		count1 = runtime->buffer_size - runtime->appl_ptr;
		if (count1 > count)
			count1 = count;
		if (count1 > (int)runtime->avail)
			count1 = runtime->avail;

		/* update runtime->appl_ptr before unlocking for userbuf */
		appl_ptr = runtime->appl_ptr;
		runtime->appl_ptr += count1;
		runtime->appl_ptr %= runtime->buffer_size;
		runtime->avail -= count1;

		if (kernelbuf)
			memcpy(kernelbuf + result, runtime->buffer + appl_ptr, count1);
		if (userbuf) {
			spin_unlock_irqrestore(&runtime->lock, flags);
			if (copy_to_user(userbuf + result,
					 runtime->buffer + appl_ptr, count1)) {
				return result > 0 ? result : -EFAULT;
			}
			spin_lock_irqsave(&runtime->lock, flags);
		}
		result += count1;
		count -= count1;
	}
	spin_unlock_irqrestore(&runtime->lock, flags);
	return result;
}

long snd_rawmidi_kernel_read(struct snd_rawmidi_substream *substream,
			     unsigned char *buf, long count)
{
	snd_rawmidi_input_trigger(substream, 1);
	return snd_rawmidi_kernel_read1(substream, NULL/*userbuf*/, buf, count);
}
EXPORT_SYMBOL(snd_rawmidi_kernel_read);

static ssize_t snd_rawmidi_read(struct file *file, char __user *buf, size_t count,
				loff_t *offset)
{
	long result;
	int count1;
	struct snd_rawmidi_file *rfile;
	struct snd_rawmidi_substream *substream;
	struct snd_rawmidi_runtime *runtime;

	rfile = file->private_data;
	substream = rfile->input;
	if (substream == NULL)
		return -EIO;
	runtime = substream->runtime;
	snd_rawmidi_input_trigger(substream, 1);
	result = 0;
	while (count > 0) {
		spin_lock_irq(&runtime->lock);
		while (!snd_rawmidi_ready(substream)) {
			wait_queue_entry_t wait;

			if ((file->f_flags & O_NONBLOCK) != 0 || result > 0) {
				spin_unlock_irq(&runtime->lock);
				return result > 0 ? result : -EAGAIN;
			}
			init_waitqueue_entry(&wait, current);
			add_wait_queue(&runtime->sleep, &wait);
			set_current_state(TASK_INTERRUPTIBLE);
			spin_unlock_irq(&runtime->lock);
			schedule();
			remove_wait_queue(&runtime->sleep, &wait);
			if (rfile->rmidi->card->shutdown)
				return -ENODEV;
			if (signal_pending(current))
				return result > 0 ? result : -ERESTARTSYS;
			if (!runtime->avail)
				return result > 0 ? result : -EIO;
			spin_lock_irq(&runtime->lock);
		}
		spin_unlock_irq(&runtime->lock);
		count1 = snd_rawmidi_kernel_read1(substream,
						  (unsigned char __user *)buf,
						  NULL/*kernelbuf*/,
						  count);
		if (count1 < 0)
			return result > 0 ? result : count1;
		result += count1;
		buf += count1;
		count -= count1;
	}
	return result;
}

/**
 * snd_rawmidi_transmit_empty - check whether the output buffer is empty
 * @substream: the rawmidi substream
 *
 * Return: 1 if the internal output buffer is empty, 0 if not.
 */
int snd_rawmidi_transmit_empty(struct snd_rawmidi_substream *substream)
{
	struct snd_rawmidi_runtime *runtime = substream->runtime;
	int result;
	unsigned long flags;

	if (runtime->buffer == NULL) {
		rmidi_dbg(substream->rmidi,
			  "snd_rawmidi_transmit_empty: output is not active!!!\n");
		return 1;
	}
	spin_lock_irqsave(&runtime->lock, flags);
	result = runtime->avail >= runtime->buffer_size;
	spin_unlock_irqrestore(&runtime->lock, flags);
	return result;
}
EXPORT_SYMBOL(snd_rawmidi_transmit_empty);

/**
 * __snd_rawmidi_transmit_peek - copy data from the internal buffer
 * @substream: the rawmidi substream
 * @buffer: the buffer pointer
 * @count: data size to transfer
 *
 * This is a variant of snd_rawmidi_transmit_peek() without spinlock.
 */
int __snd_rawmidi_transmit_peek(struct snd_rawmidi_substream *substream,
			      unsigned char *buffer, int count)
{
	int result, count1;
	struct snd_rawmidi_runtime *runtime = substream->runtime;

	if (runtime->buffer == NULL) {
		rmidi_dbg(substream->rmidi,
			  "snd_rawmidi_transmit_peek: output is not active!!!\n");
		return -EINVAL;
	}
	result = 0;
	if (runtime->avail >= runtime->buffer_size) {
		/* warning: lowlevel layer MUST trigger down the hardware */
		goto __skip;
	}
	if (count == 1) {	/* special case, faster code */
		*buffer = runtime->buffer[runtime->hw_ptr];
		result++;
	} else {
		count1 = runtime->buffer_size - runtime->hw_ptr;
		if (count1 > count)
			count1 = count;
		if (count1 > (int)(runtime->buffer_size - runtime->avail))
			count1 = runtime->buffer_size - runtime->avail;
		memcpy(buffer, runtime->buffer + runtime->hw_ptr, count1);
		count -= count1;
		result += count1;
		if (count > 0) {
			if (count > (int)(runtime->buffer_size - runtime->avail - count1))
				count = runtime->buffer_size - runtime->avail - count1;
			memcpy(buffer + count1, runtime->buffer, count);
			result += count;
		}
	}
      __skip:
	return result;
}
EXPORT_SYMBOL(__snd_rawmidi_transmit_peek);

/**
 * snd_rawmidi_transmit_peek - copy data from the internal buffer
 * @substream: the rawmidi substream
 * @buffer: the buffer pointer
 * @count: data size to transfer
 *
 * Copies data from the internal output buffer to the given buffer.
 *
 * Call this in the interrupt handler when the midi output is ready,
 * and call snd_rawmidi_transmit_ack() after the transmission is
 * finished.
 *
 * Return: The size of copied data, or a negative error code on failure.
 */
int snd_rawmidi_transmit_peek(struct snd_rawmidi_substream *substream,
			      unsigned char *buffer, int count)
{
	struct snd_rawmidi_runtime *runtime = substream->runtime;
	int result;
	unsigned long flags;

	spin_lock_irqsave(&runtime->lock, flags);
	result = __snd_rawmidi_transmit_peek(substream, buffer, count);
	spin_unlock_irqrestore(&runtime->lock, flags);
	return result;
}
EXPORT_SYMBOL(snd_rawmidi_transmit_peek);

/**
 * __snd_rawmidi_transmit_ack - acknowledge the transmission
 * @substream: the rawmidi substream
 * @count: the transferred count
 *
 * This is a variant of __snd_rawmidi_transmit_ack() without spinlock.
 */
int __snd_rawmidi_transmit_ack(struct snd_rawmidi_substream *substream, int count)
{
	struct snd_rawmidi_runtime *runtime = substream->runtime;

	if (runtime->buffer == NULL) {
		rmidi_dbg(substream->rmidi,
			  "snd_rawmidi_transmit_ack: output is not active!!!\n");
		return -EINVAL;
	}
	snd_BUG_ON(runtime->avail + count > runtime->buffer_size);
	runtime->hw_ptr += count;
	runtime->hw_ptr %= runtime->buffer_size;
	runtime->avail += count;
	substream->bytes += count;
	if (count > 0) {
		if (runtime->drain || snd_rawmidi_ready(substream))
			wake_up(&runtime->sleep);
	}
	return count;
}
EXPORT_SYMBOL(__snd_rawmidi_transmit_ack);

/**
 * snd_rawmidi_transmit_ack - acknowledge the transmission
 * @substream: the rawmidi substream
 * @count: the transferred count
 *
 * Advances the hardware pointer for the internal output buffer with
 * the given size and updates the condition.
 * Call after the transmission is finished.
 *
 * Return: The advanced size if successful, or a negative error code on failure.
 */
int snd_rawmidi_transmit_ack(struct snd_rawmidi_substream *substream, int count)
{
	struct snd_rawmidi_runtime *runtime = substream->runtime;
	int result;
	unsigned long flags;

	spin_lock_irqsave(&runtime->lock, flags);
	result = __snd_rawmidi_transmit_ack(substream, count);
	spin_unlock_irqrestore(&runtime->lock, flags);
	return result;
}
EXPORT_SYMBOL(snd_rawmidi_transmit_ack);

/**
 * snd_rawmidi_transmit - copy from the buffer to the device
 * @substream: the rawmidi substream
 * @buffer: the buffer pointer
 * @count: the data size to transfer
 *
 * Copies data from the buffer to the device and advances the pointer.
 *
 * Return: The copied size if successful, or a negative error code on failure.
 */
int snd_rawmidi_transmit(struct snd_rawmidi_substream *substream,
			 unsigned char *buffer, int count)
{
	struct snd_rawmidi_runtime *runtime = substream->runtime;
	int result;
	unsigned long flags;

	spin_lock_irqsave(&runtime->lock, flags);
	if (!substream->opened)
		result = -EBADFD;
	else {
		count = __snd_rawmidi_transmit_peek(substream, buffer, count);
		if (count <= 0)
			result = count;
		else
			result = __snd_rawmidi_transmit_ack(substream, count);
	}
	spin_unlock_irqrestore(&runtime->lock, flags);
	return result;
}
EXPORT_SYMBOL(snd_rawmidi_transmit);

static long snd_rawmidi_kernel_write1(struct snd_rawmidi_substream *substream,
				      const unsigned char __user *userbuf,
				      const unsigned char *kernelbuf,
				      long count)
{
	unsigned long flags;
	long count1, result;
	struct snd_rawmidi_runtime *runtime = substream->runtime;
	unsigned long appl_ptr;

	if (!kernelbuf && !userbuf)
		return -EINVAL;
	if (snd_BUG_ON(!runtime->buffer))
		return -EINVAL;

	result = 0;
	spin_lock_irqsave(&runtime->lock, flags);
	if (substream->append) {
		if ((long)runtime->avail < count) {
			spin_unlock_irqrestore(&runtime->lock, flags);
			return -EAGAIN;
		}
	}
	while (count > 0 && runtime->avail > 0) {
		count1 = runtime->buffer_size - runtime->appl_ptr;
		if (count1 > count)
			count1 = count;
		if (count1 > (long)runtime->avail)
			count1 = runtime->avail;

		/* update runtime->appl_ptr before unlocking for userbuf */
		appl_ptr = runtime->appl_ptr;
		runtime->appl_ptr += count1;
		runtime->appl_ptr %= runtime->buffer_size;
		runtime->avail -= count1;

		if (kernelbuf)
			memcpy(runtime->buffer + appl_ptr,
			       kernelbuf + result, count1);
		else if (userbuf) {
			spin_unlock_irqrestore(&runtime->lock, flags);
			if (copy_from_user(runtime->buffer + appl_ptr,
					   userbuf + result, count1)) {
				spin_lock_irqsave(&runtime->lock, flags);
				result = result > 0 ? result : -EFAULT;
				goto __end;
			}
			spin_lock_irqsave(&runtime->lock, flags);
		}
		result += count1;
		count -= count1;
	}
      __end:
	count1 = runtime->avail < runtime->buffer_size;
	spin_unlock_irqrestore(&runtime->lock, flags);
	if (count1)
		snd_rawmidi_output_trigger(substream, 1);
	return result;
}

long snd_rawmidi_kernel_write(struct snd_rawmidi_substream *substream,
			      const unsigned char *buf, long count)
{
	return snd_rawmidi_kernel_write1(substream, NULL, buf, count);
}
EXPORT_SYMBOL(snd_rawmidi_kernel_write);

static ssize_t snd_rawmidi_write(struct file *file, const char __user *buf,
				 size_t count, loff_t *offset)
{
	long result, timeout;
	int count1;
	struct snd_rawmidi_file *rfile;
	struct snd_rawmidi_runtime *runtime;
	struct snd_rawmidi_substream *substream;

	rfile = file->private_data;
	substream = rfile->output;
	runtime = substream->runtime;
	/* we cannot put an atomic message to our buffer */
	if (substream->append && count > runtime->buffer_size)
		return -EIO;
	result = 0;
	while (count > 0) {
		spin_lock_irq(&runtime->lock);
		while (!snd_rawmidi_ready_append(substream, count)) {
			wait_queue_entry_t wait;

			if (file->f_flags & O_NONBLOCK) {
				spin_unlock_irq(&runtime->lock);
				return result > 0 ? result : -EAGAIN;
			}
			init_waitqueue_entry(&wait, current);
			add_wait_queue(&runtime->sleep, &wait);
			set_current_state(TASK_INTERRUPTIBLE);
			spin_unlock_irq(&runtime->lock);
			timeout = schedule_timeout(30 * HZ);
			remove_wait_queue(&runtime->sleep, &wait);
			if (rfile->rmidi->card->shutdown)
				return -ENODEV;
			if (signal_pending(current))
				return result > 0 ? result : -ERESTARTSYS;
			if (!runtime->avail && !timeout)
				return result > 0 ? result : -EIO;
			spin_lock_irq(&runtime->lock);
		}
		spin_unlock_irq(&runtime->lock);
		count1 = snd_rawmidi_kernel_write1(substream, buf, NULL, count);
		if (count1 < 0)
			return result > 0 ? result : count1;
		result += count1;
		buf += count1;
		if ((size_t)count1 < count && (file->f_flags & O_NONBLOCK))
			break;
		count -= count1;
	}
	if (file->f_flags & O_DSYNC) {
		spin_lock_irq(&runtime->lock);
		while (runtime->avail != runtime->buffer_size) {
			wait_queue_entry_t wait;
			unsigned int last_avail = runtime->avail;

			init_waitqueue_entry(&wait, current);
			add_wait_queue(&runtime->sleep, &wait);
			set_current_state(TASK_INTERRUPTIBLE);
			spin_unlock_irq(&runtime->lock);
			timeout = schedule_timeout(30 * HZ);
			remove_wait_queue(&runtime->sleep, &wait);
			if (signal_pending(current))
				return result > 0 ? result : -ERESTARTSYS;
			if (runtime->avail == last_avail && !timeout)
				return result > 0 ? result : -EIO;
			spin_lock_irq(&runtime->lock);
		}
		spin_unlock_irq(&runtime->lock);
	}
	return result;
}

static __poll_t snd_rawmidi_poll(struct file *file, poll_table *wait)
{
	struct snd_rawmidi_file *rfile;
	struct snd_rawmidi_runtime *runtime;
	__poll_t mask;

	rfile = file->private_data;
	if (rfile->input != NULL) {
		runtime = rfile->input->runtime;
		snd_rawmidi_input_trigger(rfile->input, 1);
		poll_wait(file, &runtime->sleep, wait);
	}
	if (rfile->output != NULL) {
		runtime = rfile->output->runtime;
		poll_wait(file, &runtime->sleep, wait);
	}
	mask = 0;
	if (rfile->input != NULL) {
		if (snd_rawmidi_ready(rfile->input))
			mask |= EPOLLIN | EPOLLRDNORM;
	}
	if (rfile->output != NULL) {
		if (snd_rawmidi_ready(rfile->output))
			mask |= EPOLLOUT | EPOLLWRNORM;
	}
	return mask;
}

/*
 */
#ifdef CONFIG_COMPAT
#include "rawmidi_compat.c"
#else
#define snd_rawmidi_ioctl_compat	NULL
#endif

/*
 */

static void snd_rawmidi_proc_info_read(struct snd_info_entry *entry,
				       struct snd_info_buffer *buffer)
{
	struct snd_rawmidi *rmidi;
	struct snd_rawmidi_substream *substream;
	struct snd_rawmidi_runtime *runtime;

	rmidi = entry->private_data;
	snd_iprintf(buffer, "%s\n\n", rmidi->name);
	mutex_lock(&rmidi->open_mutex);
	if (rmidi->info_flags & SNDRV_RAWMIDI_INFO_OUTPUT) {
		list_for_each_entry(substream,
				    &rmidi->streams[SNDRV_RAWMIDI_STREAM_OUTPUT].substreams,
				    list) {
			snd_iprintf(buffer,
				    "Output %d\n"
				    "  Tx bytes     : %lu\n",
				    substream->number,
				    (unsigned long) substream->bytes);
			if (substream->opened) {
				snd_iprintf(buffer,
				    "  Owner PID    : %d\n",
				    pid_vnr(substream->pid));
				runtime = substream->runtime;
				snd_iprintf(buffer,
				    "  Mode         : %s\n"
				    "  Buffer size  : %lu\n"
				    "  Avail        : %lu\n",
				    runtime->oss ? "OSS compatible" : "native",
				    (unsigned long) runtime->buffer_size,
				    (unsigned long) runtime->avail);
			}
		}
	}
	if (rmidi->info_flags & SNDRV_RAWMIDI_INFO_INPUT) {
		list_for_each_entry(substream,
				    &rmidi->streams[SNDRV_RAWMIDI_STREAM_INPUT].substreams,
				    list) {
			snd_iprintf(buffer,
				    "Input %d\n"
				    "  Rx bytes     : %lu\n",
				    substream->number,
				    (unsigned long) substream->bytes);
			if (substream->opened) {
				snd_iprintf(buffer,
					    "  Owner PID    : %d\n",
					    pid_vnr(substream->pid));
				runtime = substream->runtime;
				snd_iprintf(buffer,
					    "  Buffer size  : %lu\n"
					    "  Avail        : %lu\n"
					    "  Overruns     : %lu\n",
					    (unsigned long) runtime->buffer_size,
					    (unsigned long) runtime->avail,
					    (unsigned long) runtime->xruns);
			}
		}
	}
	mutex_unlock(&rmidi->open_mutex);
}

/*
 *  Register functions
 */

static const struct file_operations snd_rawmidi_f_ops = {
	.owner =	THIS_MODULE,
	.read =		snd_rawmidi_read,
	.write =	snd_rawmidi_write,
	.open =		snd_rawmidi_open,
	.release =	snd_rawmidi_release,
	.llseek =	no_llseek,
	.poll =		snd_rawmidi_poll,
	.unlocked_ioctl =	snd_rawmidi_ioctl,
	.compat_ioctl =	snd_rawmidi_ioctl_compat,
};

static int snd_rawmidi_alloc_substreams(struct snd_rawmidi *rmidi,
					struct snd_rawmidi_str *stream,
					int direction,
					int count)
{
	struct snd_rawmidi_substream *substream;
	int idx;

	for (idx = 0; idx < count; idx++) {
		substream = kzalloc(sizeof(*substream), GFP_KERNEL);
		if (!substream)
			return -ENOMEM;
		substream->stream = direction;
		substream->number = idx;
		substream->rmidi = rmidi;
		substream->pstr = stream;
		list_add_tail(&substream->list, &stream->substreams);
		stream->substream_count++;
	}
	return 0;
}

static void release_rawmidi_device(struct device *dev)
{
	kfree(container_of(dev, struct snd_rawmidi, dev));
}

/**
 * snd_rawmidi_new - create a rawmidi instance
 * @card: the card instance
 * @id: the id string
 * @device: the device index
 * @output_count: the number of output streams
 * @input_count: the number of input streams
 * @rrawmidi: the pointer to store the new rawmidi instance
 *
 * Creates a new rawmidi instance.
 * Use snd_rawmidi_set_ops() to set the operators to the new instance.
 *
 * Return: Zero if successful, or a negative error code on failure.
 */
int snd_rawmidi_new(struct snd_card *card, char *id, int device,
		    int output_count, int input_count,
		    struct snd_rawmidi **rrawmidi)
{
	struct snd_rawmidi *rmidi;
	int err;
	static struct snd_device_ops ops = {
		.dev_free = snd_rawmidi_dev_free,
		.dev_register = snd_rawmidi_dev_register,
		.dev_disconnect = snd_rawmidi_dev_disconnect,
	};

	if (snd_BUG_ON(!card))
		return -ENXIO;
	if (rrawmidi)
		*rrawmidi = NULL;
	rmidi = kzalloc(sizeof(*rmidi), GFP_KERNEL);
	if (!rmidi)
		return -ENOMEM;
	rmidi->card = card;
	rmidi->device = device;
	mutex_init(&rmidi->open_mutex);
	init_waitqueue_head(&rmidi->open_wait);
	INIT_LIST_HEAD(&rmidi->streams[SNDRV_RAWMIDI_STREAM_INPUT].substreams);
	INIT_LIST_HEAD(&rmidi->streams[SNDRV_RAWMIDI_STREAM_OUTPUT].substreams);

	if (id != NULL)
		strlcpy(rmidi->id, id, sizeof(rmidi->id));

	snd_device_initialize(&rmidi->dev, card);
	rmidi->dev.release = release_rawmidi_device;
	dev_set_name(&rmidi->dev, "midiC%iD%i", card->number, device);

	err = snd_rawmidi_alloc_substreams(rmidi,
					   &rmidi->streams[SNDRV_RAWMIDI_STREAM_INPUT],
					   SNDRV_RAWMIDI_STREAM_INPUT,
					   input_count);
	if (err < 0)
		goto error;
	err = snd_rawmidi_alloc_substreams(rmidi,
					   &rmidi->streams[SNDRV_RAWMIDI_STREAM_OUTPUT],
					   SNDRV_RAWMIDI_STREAM_OUTPUT,
					   output_count);
	if (err < 0)
		goto error;
	err = snd_device_new(card, SNDRV_DEV_RAWMIDI, rmidi, &ops);
	if (err < 0)
		goto error;

	if (rrawmidi)
		*rrawmidi = rmidi;
	return 0;

 error:
	snd_rawmidi_free(rmidi);
	return err;
}
EXPORT_SYMBOL(snd_rawmidi_new);

static void snd_rawmidi_free_substreams(struct snd_rawmidi_str *stream)
{
	struct snd_rawmidi_substream *substream;

	while (!list_empty(&stream->substreams)) {
		substream = list_entry(stream->substreams.next, struct snd_rawmidi_substream, list);
		list_del(&substream->list);
		kfree(substream);
	}
}

static int snd_rawmidi_free(struct snd_rawmidi *rmidi)
{
	if (!rmidi)
		return 0;

	snd_info_free_entry(rmidi->proc_entry);
	rmidi->proc_entry = NULL;
	mutex_lock(&register_mutex);
	if (rmidi->ops && rmidi->ops->dev_unregister)
		rmidi->ops->dev_unregister(rmidi);
	mutex_unlock(&register_mutex);

	snd_rawmidi_free_substreams(&rmidi->streams[SNDRV_RAWMIDI_STREAM_INPUT]);
	snd_rawmidi_free_substreams(&rmidi->streams[SNDRV_RAWMIDI_STREAM_OUTPUT]);
	if (rmidi->private_free)
		rmidi->private_free(rmidi);
	put_device(&rmidi->dev);
	return 0;
}

static int snd_rawmidi_dev_free(struct snd_device *device)
{
	struct snd_rawmidi *rmidi = device->device_data;

	return snd_rawmidi_free(rmidi);
}

#if IS_ENABLED(CONFIG_SND_SEQUENCER)
static void snd_rawmidi_dev_seq_free(struct snd_seq_device *device)
{
	struct snd_rawmidi *rmidi = device->private_data;

	rmidi->seq_dev = NULL;
}
#endif

static int snd_rawmidi_dev_register(struct snd_device *device)
{
	int err;
	struct snd_info_entry *entry;
	char name[16];
	struct snd_rawmidi *rmidi = device->device_data;

	if (rmidi->device >= SNDRV_RAWMIDI_DEVICES)
		return -ENOMEM;
	err = 0;
	mutex_lock(&register_mutex);
	if (snd_rawmidi_search(rmidi->card, rmidi->device))
		err = -EBUSY;
	else
		list_add_tail(&rmidi->list, &snd_rawmidi_devices);
	mutex_unlock(&register_mutex);
	if (err < 0)
		return err;

	err = snd_register_device(SNDRV_DEVICE_TYPE_RAWMIDI,
				  rmidi->card, rmidi->device,
				  &snd_rawmidi_f_ops, rmidi, &rmidi->dev);
	if (err < 0) {
		rmidi_err(rmidi, "unable to register\n");
		goto error;
	}
	if (rmidi->ops && rmidi->ops->dev_register) {
		err = rmidi->ops->dev_register(rmidi);
		if (err < 0)
			goto error_unregister;
	}
#ifdef CONFIG_SND_OSSEMUL
	rmidi->ossreg = 0;
	if ((int)rmidi->device == midi_map[rmidi->card->number]) {
		if (snd_register_oss_device(SNDRV_OSS_DEVICE_TYPE_MIDI,
					    rmidi->card, 0, &snd_rawmidi_f_ops,
					    rmidi) < 0) {
			rmidi_err(rmidi,
				  "unable to register OSS rawmidi device %i:%i\n",
				  rmidi->card->number, 0);
		} else {
			rmidi->ossreg++;
#ifdef SNDRV_OSS_INFO_DEV_MIDI
			snd_oss_info_register(SNDRV_OSS_INFO_DEV_MIDI, rmidi->card->number, rmidi->name);
#endif
		}
	}
	if ((int)rmidi->device == amidi_map[rmidi->card->number]) {
		if (snd_register_oss_device(SNDRV_OSS_DEVICE_TYPE_MIDI,
					    rmidi->card, 1, &snd_rawmidi_f_ops,
					    rmidi) < 0) {
			rmidi_err(rmidi,
				  "unable to register OSS rawmidi device %i:%i\n",
				  rmidi->card->number, 1);
		} else {
			rmidi->ossreg++;
		}
	}
#endif /* CONFIG_SND_OSSEMUL */
	sprintf(name, "midi%d", rmidi->device);
	entry = snd_info_create_card_entry(rmidi->card, name, rmidi->card->proc_root);
	if (entry) {
		entry->private_data = rmidi;
		entry->c.text.read = snd_rawmidi_proc_info_read;
		if (snd_info_register(entry) < 0) {
			snd_info_free_entry(entry);
			entry = NULL;
		}
	}
	rmidi->proc_entry = entry;
#if IS_ENABLED(CONFIG_SND_SEQUENCER)
	if (!rmidi->ops || !rmidi->ops->dev_register) { /* own registration mechanism */
		if (snd_seq_device_new(rmidi->card, rmidi->device, SNDRV_SEQ_DEV_ID_MIDISYNTH, 0, &rmidi->seq_dev) >= 0) {
			rmidi->seq_dev->private_data = rmidi;
			rmidi->seq_dev->private_free = snd_rawmidi_dev_seq_free;
			sprintf(rmidi->seq_dev->name, "MIDI %d-%d", rmidi->card->number, rmidi->device);
			snd_device_register(rmidi->card, rmidi->seq_dev);
		}
	}
#endif
	return 0;

 error_unregister:
	snd_unregister_device(&rmidi->dev);
 error:
	mutex_lock(&register_mutex);
	list_del(&rmidi->list);
	mutex_unlock(&register_mutex);
	return err;
}

static int snd_rawmidi_dev_disconnect(struct snd_device *device)
{
	struct snd_rawmidi *rmidi = device->device_data;
	int dir;

	mutex_lock(&register_mutex);
	mutex_lock(&rmidi->open_mutex);
	wake_up(&rmidi->open_wait);
	list_del_init(&rmidi->list);
	for (dir = 0; dir < 2; dir++) {
		struct snd_rawmidi_substream *s;

		list_for_each_entry(s, &rmidi->streams[dir].substreams, list) {
			if (s->runtime)
				wake_up(&s->runtime->sleep);
		}
	}

#ifdef CONFIG_SND_OSSEMUL
	if (rmidi->ossreg) {
		if ((int)rmidi->device == midi_map[rmidi->card->number]) {
			snd_unregister_oss_device(SNDRV_OSS_DEVICE_TYPE_MIDI, rmidi->card, 0);
#ifdef SNDRV_OSS_INFO_DEV_MIDI
			snd_oss_info_unregister(SNDRV_OSS_INFO_DEV_MIDI, rmidi->card->number);
#endif
		}
		if ((int)rmidi->device == amidi_map[rmidi->card->number])
			snd_unregister_oss_device(SNDRV_OSS_DEVICE_TYPE_MIDI, rmidi->card, 1);
		rmidi->ossreg = 0;
	}
#endif /* CONFIG_SND_OSSEMUL */
	snd_unregister_device(&rmidi->dev);
	mutex_unlock(&rmidi->open_mutex);
	mutex_unlock(&register_mutex);
	return 0;
}

/**
 * snd_rawmidi_set_ops - set the rawmidi operators
 * @rmidi: the rawmidi instance
 * @stream: the stream direction, SNDRV_RAWMIDI_STREAM_XXX
 * @ops: the operator table
 *
 * Sets the rawmidi operators for the given stream direction.
 */
void snd_rawmidi_set_ops(struct snd_rawmidi *rmidi, int stream,
			 const struct snd_rawmidi_ops *ops)
{
	struct snd_rawmidi_substream *substream;

	list_for_each_entry(substream, &rmidi->streams[stream].substreams, list)
		substream->ops = ops;
}
EXPORT_SYMBOL(snd_rawmidi_set_ops);

/*
 *  ENTRY functions
 */

static int __init alsa_rawmidi_init(void)
{

	snd_ctl_register_ioctl(snd_rawmidi_control_ioctl);
	snd_ctl_register_ioctl_compat(snd_rawmidi_control_ioctl);
#ifdef CONFIG_SND_OSSEMUL
	{ int i;
	/* check device map table */
	for (i = 0; i < SNDRV_CARDS; i++) {
		if (midi_map[i] < 0 || midi_map[i] >= SNDRV_RAWMIDI_DEVICES) {
			pr_err("ALSA: rawmidi: invalid midi_map[%d] = %d\n",
			       i, midi_map[i]);
			midi_map[i] = 0;
		}
		if (amidi_map[i] < 0 || amidi_map[i] >= SNDRV_RAWMIDI_DEVICES) {
			pr_err("ALSA: rawmidi: invalid amidi_map[%d] = %d\n",
			       i, amidi_map[i]);
			amidi_map[i] = 1;
		}
	}
	}
#endif /* CONFIG_SND_OSSEMUL */
	return 0;
}

static void __exit alsa_rawmidi_exit(void)
{
	snd_ctl_unregister_ioctl(snd_rawmidi_control_ioctl);
	snd_ctl_unregister_ioctl_compat(snd_rawmidi_control_ioctl);
}

module_init(alsa_rawmidi_init)
module_exit(alsa_rawmidi_exit)<|MERGE_RESOLUTION|>--- conflicted
+++ resolved
@@ -129,11 +129,7 @@
 		runtime->avail = 0;
 	else
 		runtime->avail = runtime->buffer_size;
-<<<<<<< HEAD
-	runtime->buffer = kvmalloc(runtime->buffer_size, GFP_KERNEL);
-=======
 	runtime->buffer = kvzalloc(runtime->buffer_size, GFP_KERNEL);
->>>>>>> f9885ef8
 	if (!runtime->buffer) {
 		kfree(runtime);
 		return -ENOMEM;
@@ -659,11 +655,7 @@
 	if (params->avail_min < 1 || params->avail_min > params->buffer_size)
 		return -EINVAL;
 	if (params->buffer_size != runtime->buffer_size) {
-<<<<<<< HEAD
-		newbuf = kvmalloc(params->buffer_size, GFP_KERNEL);
-=======
 		newbuf = kvzalloc(params->buffer_size, GFP_KERNEL);
->>>>>>> f9885ef8
 		if (!newbuf)
 			return -ENOMEM;
 		spin_lock_irq(&runtime->lock);
