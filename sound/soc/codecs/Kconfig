# Helper to resolve issues with configs that have SPI enabled but I2C
# modular, meaning we can't build the codec driver in with I2C support.
# We use an ordered list of conditional defaults to pick the appropriate
# setting - SPI can't be modular so that case doesn't need to be covered.
config SND_SOC_I2C_AND_SPI
	tristate
	default m if I2C=m
	default y if I2C=y
	default y if SPI_MASTER=y

menu "CODEC drivers"

config SND_SOC_ALL_CODECS
	tristate "Build all ASoC CODEC drivers"
	depends on COMPILE_TEST
	select SND_SOC_88PM860X if MFD_88PM860X
	select SND_SOC_L3
	select SND_SOC_AB8500_CODEC if ABX500_CORE
	select SND_SOC_AC97_CODEC if SND_SOC_AC97_BUS
	select SND_SOC_AD1836 if SPI_MASTER
	select SND_SOC_AD193X_SPI if SPI_MASTER
	select SND_SOC_AD193X_I2C if I2C
	select SND_SOC_AD1980 if SND_SOC_AC97_BUS
	select SND_SOC_AD73311
	select SND_SOC_ADAU1373 if I2C
<<<<<<< HEAD
	select SND_SOC_ADAV80X if SND_SOC_I2C_AND_SPI
	select SND_SOC_ADAU1761_I2C if I2C
	select SND_SOC_ADAU1761_SPI if SPI
	select SND_SOC_ADAU1781_I2C if I2C
	select SND_SOC_ADAU1781_SPI if SPI
=======
	select SND_SOC_ADAV801 if SPI_MASTER
	select SND_SOC_ADAV803 if I2C
	select SND_SOC_ADAU1977_SPI if SPI_MASTER
	select SND_SOC_ADAU1977_I2C if I2C
>>>>>>> 40dde7e2
	select SND_SOC_ADAU1701 if I2C
	select SND_SOC_ADS117X
	select SND_SOC_AK4104 if SPI_MASTER
	select SND_SOC_AK4535 if I2C
	select SND_SOC_AK4554
	select SND_SOC_AK4641 if I2C
	select SND_SOC_AK4642 if I2C
	select SND_SOC_AK4671 if I2C
	select SND_SOC_AK5386
	select SND_SOC_ALC5623 if I2C
	select SND_SOC_ALC5632 if I2C
	select SND_SOC_CQ0093VC if MFD_DAVINCI_VOICECODEC
	select SND_SOC_CS42L51 if I2C
	select SND_SOC_CS42L52 if I2C
	select SND_SOC_CS42L73 if I2C
	select SND_SOC_CS4270 if I2C
	select SND_SOC_CS4271 if SND_SOC_I2C_AND_SPI
	select SND_SOC_CS42XX8_I2C if I2C
	select SND_SOC_CX20442 if TTY
	select SND_SOC_DA7210 if I2C
	select SND_SOC_DA7213 if I2C
	select SND_SOC_DA732X if I2C
	select SND_SOC_DA9055 if I2C
	select SND_SOC_BT_SCO
	select SND_SOC_ISABELLE if I2C
	select SND_SOC_JZ4740_CODEC
	select SND_SOC_LM4857 if I2C
	select SND_SOC_LM49453 if I2C
	select SND_SOC_MAX98088 if I2C
	select SND_SOC_MAX98090 if I2C
	select SND_SOC_MAX98095 if I2C
	select SND_SOC_MAX9850 if I2C
	select SND_SOC_MAX9768 if I2C
	select SND_SOC_MAX9877 if I2C
	select SND_SOC_MC13783 if MFD_MC13XXX
	select SND_SOC_ML26124 if I2C
	select SND_SOC_HDMI_CODEC
	select SND_SOC_PCM1681 if I2C
	select SND_SOC_PCM1792A if SPI_MASTER
	select SND_SOC_PCM3008
	select SND_SOC_PCM512x_I2C if I2C
	select SND_SOC_PCM512x_SPI if SPI_MASTER
	select SND_SOC_RT5631 if I2C
	select SND_SOC_RT5640 if I2C
	select SND_SOC_SGTL5000 if I2C
	select SND_SOC_SI476X if MFD_SI476X_CORE
	select SND_SOC_SIRF_AUDIO_CODEC
	select SND_SOC_SN95031 if INTEL_SCU_IPC
	select SND_SOC_SPDIF
	select SND_SOC_SSM2518 if I2C
	select SND_SOC_SSM2602_SPI if SPI_MASTER
	select SND_SOC_SSM2602_I2C if I2C
	select SND_SOC_STA32X if I2C
	select SND_SOC_STA529 if I2C
	select SND_SOC_STAC9766 if SND_SOC_AC97_BUS
	select SND_SOC_TAS5086 if I2C
	select SND_SOC_TLV320AIC23_I2C if I2C
	select SND_SOC_TLV320AIC23_SPI if SPI_MASTER
	select SND_SOC_TLV320AIC26 if SPI_MASTER
	select SND_SOC_TLV320AIC31XX if I2C
	select SND_SOC_TLV320AIC32X4 if I2C
	select SND_SOC_TLV320AIC3X if I2C
	select SND_SOC_TPA6130A2 if I2C
	select SND_SOC_TLV320DAC33 if I2C
	select SND_SOC_TWL4030 if TWL4030_CORE
	select SND_SOC_TWL6040 if TWL6040_CORE
	select SND_SOC_UDA134X
	select SND_SOC_UDA1380 if I2C
	select SND_SOC_WL1273 if MFD_WL1273_CORE
	select SND_SOC_WM0010 if SPI_MASTER
	select SND_SOC_WM1250_EV1 if I2C
	select SND_SOC_WM2000 if I2C
	select SND_SOC_WM2200 if I2C
	select SND_SOC_WM5100 if I2C
	select SND_SOC_WM5102 if MFD_WM5102
	select SND_SOC_WM5110 if MFD_WM5110
	select SND_SOC_WM8350 if MFD_WM8350
	select SND_SOC_WM8400 if MFD_WM8400
	select SND_SOC_WM8510 if SND_SOC_I2C_AND_SPI
	select SND_SOC_WM8523 if I2C
	select SND_SOC_WM8580 if I2C
	select SND_SOC_WM8711 if SND_SOC_I2C_AND_SPI
	select SND_SOC_WM8727
	select SND_SOC_WM8728 if SND_SOC_I2C_AND_SPI
	select SND_SOC_WM8731 if SND_SOC_I2C_AND_SPI
	select SND_SOC_WM8737 if SND_SOC_I2C_AND_SPI
	select SND_SOC_WM8741 if SND_SOC_I2C_AND_SPI
	select SND_SOC_WM8750 if SND_SOC_I2C_AND_SPI
	select SND_SOC_WM8753 if SND_SOC_I2C_AND_SPI
	select SND_SOC_WM8770 if SPI_MASTER
	select SND_SOC_WM8776 if SND_SOC_I2C_AND_SPI
	select SND_SOC_WM8782
	select SND_SOC_WM8804 if SND_SOC_I2C_AND_SPI
	select SND_SOC_WM8900 if I2C
	select SND_SOC_WM8903 if I2C
	select SND_SOC_WM8904 if I2C
	select SND_SOC_WM8940 if I2C
	select SND_SOC_WM8955 if I2C
	select SND_SOC_WM8960 if I2C
	select SND_SOC_WM8961 if I2C
	select SND_SOC_WM8962 if I2C
	select SND_SOC_WM8971 if I2C
	select SND_SOC_WM8974 if I2C
	select SND_SOC_WM8978 if I2C
	select SND_SOC_WM8983 if SND_SOC_I2C_AND_SPI
	select SND_SOC_WM8985 if SND_SOC_I2C_AND_SPI
	select SND_SOC_WM8988 if SND_SOC_I2C_AND_SPI
	select SND_SOC_WM8990 if I2C
	select SND_SOC_WM8991 if I2C
	select SND_SOC_WM8993 if I2C
	select SND_SOC_WM8994 if MFD_WM8994
	select SND_SOC_WM8995 if SND_SOC_I2C_AND_SPI
	select SND_SOC_WM8996 if I2C
	select SND_SOC_WM8997 if MFD_WM8997
	select SND_SOC_WM9081 if I2C
	select SND_SOC_WM9090 if I2C
	select SND_SOC_WM9705 if SND_SOC_AC97_BUS
	select SND_SOC_WM9712 if SND_SOC_AC97_BUS
	select SND_SOC_WM9713 if SND_SOC_AC97_BUS
        help
          Normally ASoC codec drivers are only built if a machine driver which
          uses them is also built since they are only usable with a machine
          driver.  Selecting this option will allow these drivers to be built
          without an explicit machine driver for test and development purposes.

	  Support for the bus types used to access the codecs to be built must
	  be selected separately.

          If unsure select "N".

config SND_SOC_88PM860X
	tristate

config SND_SOC_ARIZONA
	tristate
	default y if SND_SOC_WM5102=y
	default y if SND_SOC_WM5110=y
	default y if SND_SOC_WM8997=y
	default m if SND_SOC_WM5102=m
	default m if SND_SOC_WM5110=m
	default m if SND_SOC_WM8997=m

config SND_SOC_WM_HUBS
	tristate
	default y if SND_SOC_WM8993=y || SND_SOC_WM8994=y
	default m if SND_SOC_WM8993=m || SND_SOC_WM8994=m

config SND_SOC_WM_ADSP
	tristate
	default y if SND_SOC_WM5102=y
	default y if SND_SOC_WM5110=y
	default y if SND_SOC_WM2200=y
	default m if SND_SOC_WM5102=m
	default m if SND_SOC_WM5110=m
	default m if SND_SOC_WM2200=m

config SND_SOC_AB8500_CODEC
	tristate

config SND_SOC_AC97_CODEC
	tristate
	select SND_AC97_CODEC

config SND_SOC_AD1836
	tristate

config SND_SOC_AD193X
	tristate

config SND_SOC_AD193X_SPI
	tristate
	select SND_SOC_AD193X

config SND_SOC_AD193X_I2C
	tristate
	select SND_SOC_AD193X

config SND_SOC_AD1980
	tristate

config SND_SOC_AD73311
	tristate

<<<<<<< HEAD
	tristate
=======
config SND_SOC_ADAU1701
	tristate "Analog Devices ADAU1701 CODEC"
	depends on I2C
	select SND_SOC_SIGMADSP
>>>>>>> 40dde7e2

config SND_SOC_ADAU1373
	tristate

<<<<<<< HEAD
config SND_SOC_ADAU1701
	tristate
	depends on I2C
	select SND_SOC_SIGMADSP_I2C

config SND_SOC_ADAU17X1
	tristate
	select SND_SOC_SIGMADSP_REGMAP

config SND_SOC_ADAU1761
	tristate
	select SND_SOC_ADAU17X1

config SND_SOC_ADAU1761_I2C
	tristate
	select SND_SOC_ADAU1761
	select REGMAP_I2C

config SND_SOC_ADAU1761_SPI
	tristate "Analog Devices ADAU1761 CODEC SPI support"
	depends on SPI
	select SND_SOC_ADAU1761
	select REGMAP_SPI

config SND_SOC_ADAU1781
	select SND_SOC_ADAU17X1
	tristate

config SND_SOC_ADAU1781_I2C
	tristate
	select SND_SOC_ADAU1781
	select REGMAP_I2C

config SND_SOC_ADAU1781_SPI
	tristate
	select SND_SOC_ADAU1781
	select REGMAP_SPI

=======
config SND_SOC_ADAU1977
	tristate

config SND_SOC_ADAU1977_SPI
	tristate
	select SND_SOC_ADAU1977
	select REGMAP_SPI

config SND_SOC_ADAU1977_I2C
	tristate
	select SND_SOC_ADAU1977
	select REGMAP_I2C

>>>>>>> 40dde7e2
config SND_SOC_ADAV80X
	tristate

config SND_SOC_ADAV801
	tristate
	select SND_SOC_ADAV80X

config SND_SOC_ADAV803
	tristate
	select SND_SOC_ADAV80X

config SND_SOC_ADS117X
	tristate

config SND_SOC_AK4104
	tristate "AKM AK4104 CODEC"
	depends on SPI_MASTER

config SND_SOC_AK4535
	tristate

config SND_SOC_AK4554
	tristate "AKM AK4554 CODEC"

config SND_SOC_AK4641
	tristate

config SND_SOC_AK4642
	tristate "AKM AK4642 CODEC"
	depends on I2C

config SND_SOC_AK4671
	tristate

config SND_SOC_AK5386
	tristate "AKM AK5638 CODEC"

config SND_SOC_ALC5623
       tristate

config SND_SOC_ALC5632
	tristate

config SND_SOC_CQ0093VC
	tristate

config SND_SOC_CS42L51
	tristate

config SND_SOC_CS42L52
	tristate "Cirrus Logic CS42L52 CODEC"
	depends on I2C

config SND_SOC_CS42L73
	tristate "Cirrus Logic CS42L73 CODEC"
	depends on I2C

# Cirrus Logic CS4270 Codec
config SND_SOC_CS4270
	tristate "Cirrus Logic CS4270 CODEC"
	depends on I2C

# Cirrus Logic CS4270 Codec VD = 3.3V Errata
# Select if you are affected by the errata where the part will not function
# if MCLK divide-by-1.5 is selected and VD is set to 3.3V.  The driver will
# not select any sample rates that require MCLK to be divided by 1.5.
config SND_SOC_CS4270_VD33_ERRATA
	bool
	depends on SND_SOC_CS4270

config SND_SOC_CS4271
	tristate "Cirrus Logic CS4271 CODEC"
	depends on SND_SOC_I2C_AND_SPI

config SND_SOC_CS42XX8
	tristate

config SND_SOC_CS42XX8_I2C
	tristate "Cirrus Logic CS42448/CS42888 CODEC (I2C)"
	depends on I2C
	select SND_SOC_CS42XX8
	select REGMAP_I2C

config SND_SOC_CX20442
	tristate
	depends on TTY

config SND_SOC_JZ4740_CODEC
	select REGMAP_MMIO
	tristate

config SND_SOC_L3
       tristate

config SND_SOC_DA7210
        tristate

config SND_SOC_DA7213
        tristate

config SND_SOC_DA732X
        tristate

config SND_SOC_DA9055
	tristate

config SND_SOC_BT_SCO
	tristate

config SND_SOC_DMIC
	tristate

config SND_SOC_HDMI_CODEC
       tristate "HDMI stub CODEC"

config SND_SOC_ISABELLE
        tristate

config SND_SOC_LM49453
	tristate

config SND_SOC_MAX98088
       tristate

config SND_SOC_MAX98090
       tristate

config SND_SOC_MAX98095
       tristate

config SND_SOC_MAX9850
	tristate

config SND_SOC_PCM1681
	tristate "Texas Instruments PCM1681 CODEC"
	depends on I2C

config SND_SOC_PCM1792A
	tristate "Texas Instruments PCM1792A CODEC"
	depends on SPI_MASTER

config SND_SOC_PCM3008
       tristate

config SND_SOC_PCM512x
	tristate

config SND_SOC_PCM512x_I2C
	tristate "Texas Instruments PCM512x CODECs - I2C"
	depends on I2C
	select SND_SOC_PCM512x
	select REGMAP_I2C

config SND_SOC_PCM512x_SPI
	tristate "Texas Instruments PCM512x CODECs - SPI"
	depends on SPI_MASTER
	select SND_SOC_PCM512x
	select REGMAP_SPI

config SND_SOC_RT5631
	tristate

config SND_SOC_RT5640
	tristate

#Freescale sgtl5000 codec
config SND_SOC_SGTL5000
	tristate "Freescale SGTL5000 CODEC"
	depends on I2C

config SND_SOC_SI476X
	tristate

config SND_SOC_SIGMADSP
	tristate
	select CRC32

<<<<<<< HEAD
config SND_SOC_SIGMADSP_I2C
	tristate
	select SND_SOC_SIGMADSP

config SND_SOC_SIGMADSP_REGMAP
	tristate
	select SND_SOC_SIGMADSP
=======
config SND_SOC_SIRF_AUDIO_CODEC
	tristate "SiRF SoC internal audio codec"
	select REGMAP_MMIO
>>>>>>> 40dde7e2

config SND_SOC_SN95031
	tristate

config SND_SOC_SPDIF
	tristate "S/PDIF CODEC"

config SND_SOC_SSM2518
	tristate

config SND_SOC_SSM2602
	tristate

config SND_SOC_SSM2602_SPI
	select SND_SOC_SSM2602
	tristate

config SND_SOC_SSM2602_I2C
	select SND_SOC_SSM2602
	tristate

config SND_SOC_STA32X
	tristate

config SND_SOC_STA529
	tristate

config SND_SOC_STAC9766
	tristate

config SND_SOC_TAS5086
	tristate "Texas Instruments TAS5086 speaker amplifier"
	depends on I2C

config SND_SOC_TLV320AIC23
	tristate

config SND_SOC_TLV320AIC23_I2C
	tristate
	select SND_SOC_TLV320AIC23

config SND_SOC_TLV320AIC23_SPI
	tristate
	select SND_SOC_TLV320AIC23

config SND_SOC_TLV320AIC26
	tristate
	depends on SPI

config SND_SOC_TLV320AIC31XX
        tristate

config SND_SOC_TLV320AIC32X4
	tristate

config SND_SOC_TLV320AIC3X
	tristate "Texas Instruments TLV320AIC3x CODECs"
	depends on I2C

config SND_SOC_TLV320DAC33
	tristate

config SND_SOC_TWL4030
	select MFD_TWL4030_AUDIO
	tristate

config SND_SOC_TWL6040
	tristate

config SND_SOC_UDA134X
       tristate

config SND_SOC_UDA1380
        tristate

config SND_SOC_WL1273
	tristate

config SND_SOC_WM0010
	tristate

config SND_SOC_WM1250_EV1
	tristate

config SND_SOC_WM2000
	tristate

config SND_SOC_WM2200
	tristate

config SND_SOC_WM5100
	tristate

config SND_SOC_WM5102
	tristate

config SND_SOC_WM5110
	tristate

config SND_SOC_WM8350
	tristate

config SND_SOC_WM8400
	tristate

config SND_SOC_WM8510
	tristate "Wolfson Microelectronics WM8510 CODEC"
	depends on SND_SOC_I2C_AND_SPI

config SND_SOC_WM8523
	tristate "Wolfson Microelectronics WM8523 DAC"
	depends on I2C

config SND_SOC_WM8580
	tristate "Wolfson Microelectronics WM8523 CODEC"
	depends on I2C

config SND_SOC_WM8711
	tristate "Wolfson Microelectronics WM8711 CODEC"
	depends on SND_SOC_I2C_AND_SPI

config SND_SOC_WM8727
	tristate

config SND_SOC_WM8728
	tristate "Wolfson Microelectronics WM8728 DAC"
	depends on SND_SOC_I2C_AND_SPI

config SND_SOC_WM8731
	tristate "Wolfson Microelectronics WM8731 CODEC"
	depends on SND_SOC_I2C_AND_SPI

config SND_SOC_WM8737
	tristate "Wolfson Microelectronics WM8737 ADC"
	depends on SND_SOC_I2C_AND_SPI

config SND_SOC_WM8741
	tristate "Wolfson Microelectronics WM8737 DAC"
	depends on SND_SOC_I2C_AND_SPI

config SND_SOC_WM8750
	tristate "Wolfson Microelectronics WM8750 CODEC"
	depends on SND_SOC_I2C_AND_SPI

config SND_SOC_WM8753
	tristate "Wolfson Microelectronics WM8753 CODEC"
	depends on SND_SOC_I2C_AND_SPI

config SND_SOC_WM8770
	tristate "Wolfson Microelectronics WM8770 CODEC"
	depends on SPI_MASTER

config SND_SOC_WM8776
	tristate "Wolfson Microelectronics WM8776 CODEC"
	depends on SND_SOC_I2C_AND_SPI

config SND_SOC_WM8782
	tristate

config SND_SOC_WM8804
	tristate "Wolfson Microelectronics WM8804 S/PDIF transceiver"
	depends on SND_SOC_I2C_AND_SPI

config SND_SOC_WM8900
	tristate

config SND_SOC_WM8903
	tristate "Wolfson Microelectronics WM8903 CODEC"
	depends on I2C

config SND_SOC_WM8904
	tristate

config SND_SOC_WM8940
        tristate

config SND_SOC_WM8955
	tristate

config SND_SOC_WM8960
	tristate

config SND_SOC_WM8961
	tristate

config SND_SOC_WM8962
	tristate "Wolfson Microelectronics WM8962 CODEC"
	depends on I2C

config SND_SOC_WM8971
	tristate

config SND_SOC_WM8974
	tristate

config SND_SOC_WM8978
	tristate

config SND_SOC_WM8983
	tristate

config SND_SOC_WM8985
	tristate

config SND_SOC_WM8988
	tristate

config SND_SOC_WM8990
	tristate

config SND_SOC_WM8991
	tristate

config SND_SOC_WM8993
	tristate

config SND_SOC_WM8994
	tristate

config SND_SOC_WM8995
	tristate

config SND_SOC_WM8996
	tristate

config SND_SOC_WM8997
	tristate

config SND_SOC_WM9081
	tristate

config SND_SOC_WM9090
	tristate

config SND_SOC_WM9705
	tristate

config SND_SOC_WM9712
	tristate

config SND_SOC_WM9713
	tristate

# Amp
config SND_SOC_LM4857
	tristate

config SND_SOC_MAX9768
	tristate

config SND_SOC_MAX9877
	tristate

config SND_SOC_MC13783
	tristate

config SND_SOC_ML26124
	tristate

config SND_SOC_TPA6130A2
	tristate "Texas Instruments TPA6130A2 headphone amplifier"
	depends on I2C

endmenu<|MERGE_RESOLUTION|>--- conflicted
+++ resolved
@@ -23,18 +23,14 @@
 	select SND_SOC_AD1980 if SND_SOC_AC97_BUS
 	select SND_SOC_AD73311
 	select SND_SOC_ADAU1373 if I2C
-<<<<<<< HEAD
-	select SND_SOC_ADAV80X if SND_SOC_I2C_AND_SPI
+	select SND_SOC_ADAV801 if SPI_MASTER
+	select SND_SOC_ADAV803 if I2C
 	select SND_SOC_ADAU1761_I2C if I2C
 	select SND_SOC_ADAU1761_SPI if SPI
 	select SND_SOC_ADAU1781_I2C if I2C
 	select SND_SOC_ADAU1781_SPI if SPI
-=======
-	select SND_SOC_ADAV801 if SPI_MASTER
-	select SND_SOC_ADAV803 if I2C
 	select SND_SOC_ADAU1977_SPI if SPI_MASTER
 	select SND_SOC_ADAU1977_I2C if I2C
->>>>>>> 40dde7e2
 	select SND_SOC_ADAU1701 if I2C
 	select SND_SOC_ADS117X
 	select SND_SOC_AK4104 if SPI_MASTER
@@ -218,19 +214,9 @@
 config SND_SOC_AD73311
 	tristate
 
-<<<<<<< HEAD
-	tristate
-=======
-config SND_SOC_ADAU1701
-	tristate "Analog Devices ADAU1701 CODEC"
-	depends on I2C
-	select SND_SOC_SIGMADSP
->>>>>>> 40dde7e2
-
 config SND_SOC_ADAU1373
 	tristate
 
-<<<<<<< HEAD
 config SND_SOC_ADAU1701
 	tristate
 	depends on I2C
@@ -269,7 +255,6 @@
 	select SND_SOC_ADAU1781
 	select REGMAP_SPI
 
-=======
 config SND_SOC_ADAU1977
 	tristate
 
@@ -283,7 +268,6 @@
 	select SND_SOC_ADAU1977
 	select REGMAP_I2C
 
->>>>>>> 40dde7e2
 config SND_SOC_ADAV80X
 	tristate
 
@@ -461,7 +445,6 @@
 	tristate
 	select CRC32
 
-<<<<<<< HEAD
 config SND_SOC_SIGMADSP_I2C
 	tristate
 	select SND_SOC_SIGMADSP
@@ -469,11 +452,10 @@
 config SND_SOC_SIGMADSP_REGMAP
 	tristate
 	select SND_SOC_SIGMADSP
-=======
+
 config SND_SOC_SIRF_AUDIO_CODEC
 	tristate "SiRF SoC internal audio codec"
 	select REGMAP_MMIO
->>>>>>> 40dde7e2
 
 config SND_SOC_SN95031
 	tristate
