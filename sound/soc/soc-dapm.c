/*
 * soc-dapm.c  --  ALSA SoC Dynamic Audio Power Management
 *
 * Copyright 2005 Wolfson Microelectronics PLC.
 * Author: Liam Girdwood <lrg@slimlogic.co.uk>
 *
 *  This program is free software; you can redistribute  it and/or modify it
 *  under  the terms of  the GNU General  Public License as published by the
 *  Free Software Foundation;  either version 2 of the  License, or (at your
 *  option) any later version.
 *
 *  Features:
 *    o Changes power status of internal codec blocks depending on the
 *      dynamic configuration of codec internal audio paths and active
 *      DACs/ADCs.
 *    o Platform power domain - can support external components i.e. amps and
 *      mic/headphone insertion events.
 *    o Automatic Mic Bias support
 *    o Jack insertion power event initiation - e.g. hp insertion will enable
 *      sinks, dacs, etc
 *    o Delayed power down of audio subsystem to reduce pops between a quick
 *      device reopen.
 *
 */

#include <linux/module.h>
#include <linux/moduleparam.h>
#include <linux/init.h>
#include <linux/async.h>
#include <linux/delay.h>
#include <linux/pm.h>
#include <linux/bitops.h>
#include <linux/platform_device.h>
#include <linux/jiffies.h>
#include <linux/debugfs.h>
#include <linux/pm_runtime.h>
#include <linux/regulator/consumer.h>
#include <linux/clk.h>
#include <linux/slab.h>
#include <sound/core.h>
#include <sound/pcm.h>
#include <sound/pcm_params.h>
#include <sound/soc.h>
#include <sound/initval.h>

#include <trace/events/asoc.h>

#define DAPM_UPDATE_STAT(widget, val) widget->dapm->card->dapm_stats.val++;

static int snd_soc_dapm_add_path(struct snd_soc_dapm_context *dapm,
	struct snd_soc_dapm_widget *wsource, struct snd_soc_dapm_widget *wsink,
	const char *control,
	int (*connected)(struct snd_soc_dapm_widget *source,
			 struct snd_soc_dapm_widget *sink));
static struct snd_soc_dapm_widget *
snd_soc_dapm_new_control(struct snd_soc_dapm_context *dapm,
			 const struct snd_soc_dapm_widget *widget);

/* dapm power sequences - make this per codec in the future */
static int dapm_up_seq[] = {
	[snd_soc_dapm_pre] = 0,
	[snd_soc_dapm_regulator_supply] = 1,
	[snd_soc_dapm_clock_supply] = 1,
	[snd_soc_dapm_supply] = 2,
	[snd_soc_dapm_micbias] = 3,
	[snd_soc_dapm_dai_link] = 2,
	[snd_soc_dapm_dai_in] = 4,
	[snd_soc_dapm_dai_out] = 4,
	[snd_soc_dapm_aif_in] = 4,
	[snd_soc_dapm_aif_out] = 4,
	[snd_soc_dapm_mic] = 5,
	[snd_soc_dapm_mux] = 6,
	[snd_soc_dapm_dac] = 7,
	[snd_soc_dapm_switch] = 8,
	[snd_soc_dapm_mixer] = 8,
	[snd_soc_dapm_mixer_named_ctl] = 8,
	[snd_soc_dapm_pga] = 9,
	[snd_soc_dapm_adc] = 10,
	[snd_soc_dapm_out_drv] = 11,
	[snd_soc_dapm_hp] = 11,
	[snd_soc_dapm_spk] = 11,
	[snd_soc_dapm_line] = 11,
	[snd_soc_dapm_kcontrol] = 12,
	[snd_soc_dapm_post] = 13,
};

static int dapm_down_seq[] = {
	[snd_soc_dapm_pre] = 0,
	[snd_soc_dapm_kcontrol] = 1,
	[snd_soc_dapm_adc] = 2,
	[snd_soc_dapm_hp] = 3,
	[snd_soc_dapm_spk] = 3,
	[snd_soc_dapm_line] = 3,
	[snd_soc_dapm_out_drv] = 3,
	[snd_soc_dapm_pga] = 4,
	[snd_soc_dapm_switch] = 5,
	[snd_soc_dapm_mixer_named_ctl] = 5,
	[snd_soc_dapm_mixer] = 5,
	[snd_soc_dapm_dac] = 6,
	[snd_soc_dapm_mic] = 7,
	[snd_soc_dapm_micbias] = 8,
	[snd_soc_dapm_mux] = 9,
	[snd_soc_dapm_aif_in] = 10,
	[snd_soc_dapm_aif_out] = 10,
	[snd_soc_dapm_dai_in] = 10,
	[snd_soc_dapm_dai_out] = 10,
	[snd_soc_dapm_dai_link] = 11,
	[snd_soc_dapm_supply] = 12,
	[snd_soc_dapm_clock_supply] = 13,
	[snd_soc_dapm_regulator_supply] = 13,
	[snd_soc_dapm_post] = 14,
};

static void dapm_assert_locked(struct snd_soc_dapm_context *dapm)
{
	if (dapm->card && dapm->card->instantiated)
		lockdep_assert_held(&dapm->card->dapm_mutex);
}

static void pop_wait(u32 pop_time)
{
	if (pop_time)
		schedule_timeout_uninterruptible(msecs_to_jiffies(pop_time));
}

static void pop_dbg(struct device *dev, u32 pop_time, const char *fmt, ...)
{
	va_list args;
	char *buf;

	if (!pop_time)
		return;

	buf = kmalloc(PAGE_SIZE, GFP_KERNEL);
	if (buf == NULL)
		return;

	va_start(args, fmt);
	vsnprintf(buf, PAGE_SIZE, fmt, args);
	dev_info(dev, "%s", buf);
	va_end(args);

	kfree(buf);
}

static bool dapm_dirty_widget(struct snd_soc_dapm_widget *w)
{
	return !list_empty(&w->dirty);
}

static void dapm_mark_dirty(struct snd_soc_dapm_widget *w, const char *reason)
{
	dapm_assert_locked(w->dapm);

	if (!dapm_dirty_widget(w)) {
		dev_vdbg(w->dapm->dev, "Marking %s dirty due to %s\n",
			 w->name, reason);
		list_add_tail(&w->dirty, &w->dapm->card->dapm_dirty);
	}
}

void dapm_mark_io_dirty(struct snd_soc_dapm_context *dapm)
{
	struct snd_soc_card *card = dapm->card;
	struct snd_soc_dapm_widget *w;

	mutex_lock(&card->dapm_mutex);

	list_for_each_entry(w, &card->widgets, list) {
		switch (w->id) {
		case snd_soc_dapm_input:
		case snd_soc_dapm_output:
			dapm_mark_dirty(w, "Rechecking inputs and outputs");
			break;
		default:
			break;
		}
	}

	mutex_unlock(&card->dapm_mutex);
}
EXPORT_SYMBOL_GPL(dapm_mark_io_dirty);

/* create a new dapm widget */
static inline struct snd_soc_dapm_widget *dapm_cnew_widget(
	const struct snd_soc_dapm_widget *_widget)
{
	return kmemdup(_widget, sizeof(*_widget), GFP_KERNEL);
}

struct dapm_kcontrol_data {
	unsigned int value;
	struct snd_soc_dapm_widget *widget;
	struct list_head paths;
	struct snd_soc_dapm_widget_list *wlist;
};

static int dapm_kcontrol_data_alloc(struct snd_soc_dapm_widget *widget,
	struct snd_kcontrol *kcontrol)
{
	struct dapm_kcontrol_data *data;
	struct soc_mixer_control *mc;

	data = kzalloc(sizeof(*data), GFP_KERNEL);
	if (!data) {
		dev_err(widget->dapm->dev,
				"ASoC: can't allocate kcontrol data for %s\n",
				widget->name);
		return -ENOMEM;
	}

	INIT_LIST_HEAD(&data->paths);

	switch (widget->id) {
	case snd_soc_dapm_switch:
	case snd_soc_dapm_mixer:
	case snd_soc_dapm_mixer_named_ctl:
		mc = (struct soc_mixer_control *)kcontrol->private_value;

		if (mc->autodisable) {
			struct snd_soc_dapm_widget template;

			memset(&template, 0, sizeof(template));
			template.reg = mc->reg;
			template.mask = (1 << fls(mc->max)) - 1;
			template.shift = mc->shift;
			if (mc->invert)
				template.off_val = mc->max;
			else
				template.off_val = 0;
			template.on_val = template.off_val;
			template.id = snd_soc_dapm_kcontrol;
			template.name = kcontrol->id.name;

			data->value = template.on_val;

			data->widget = snd_soc_dapm_new_control(widget->dapm,
				&template);
			if (!data->widget) {
				kfree(data);
				return -ENOMEM;
			}
		}
		break;
	default:
		break;
	}

	kcontrol->private_data = data;

	return 0;
}

static void dapm_kcontrol_free(struct snd_kcontrol *kctl)
{
	struct dapm_kcontrol_data *data = snd_kcontrol_chip(kctl);
	kfree(data->wlist);
	kfree(data);
}

static struct snd_soc_dapm_widget_list *dapm_kcontrol_get_wlist(
	const struct snd_kcontrol *kcontrol)
{
	struct dapm_kcontrol_data *data = snd_kcontrol_chip(kcontrol);

	return data->wlist;
}

static int dapm_kcontrol_add_widget(struct snd_kcontrol *kcontrol,
	struct snd_soc_dapm_widget *widget)
{
	struct dapm_kcontrol_data *data = snd_kcontrol_chip(kcontrol);
	struct snd_soc_dapm_widget_list *new_wlist;
	unsigned int n;

	if (data->wlist)
		n = data->wlist->num_widgets + 1;
	else
		n = 1;

	new_wlist = krealloc(data->wlist,
			sizeof(*new_wlist) + sizeof(widget) * n, GFP_KERNEL);
	if (!new_wlist)
		return -ENOMEM;

	new_wlist->widgets[n - 1] = widget;
	new_wlist->num_widgets = n;

	data->wlist = new_wlist;

	return 0;
}

static void dapm_kcontrol_add_path(const struct snd_kcontrol *kcontrol,
	struct snd_soc_dapm_path *path)
{
	struct dapm_kcontrol_data *data = snd_kcontrol_chip(kcontrol);

	list_add_tail(&path->list_kcontrol, &data->paths);

	if (data->widget) {
		snd_soc_dapm_add_path(data->widget->dapm, data->widget,
		    path->source, NULL, NULL);
	}
}

static bool dapm_kcontrol_is_powered(const struct snd_kcontrol *kcontrol)
{
	struct dapm_kcontrol_data *data = snd_kcontrol_chip(kcontrol);

	if (!data->widget)
		return true;

	return data->widget->power;
}

static struct list_head *dapm_kcontrol_get_path_list(
	const struct snd_kcontrol *kcontrol)
{
	struct dapm_kcontrol_data *data = snd_kcontrol_chip(kcontrol);

	return &data->paths;
}

#define dapm_kcontrol_for_each_path(path, kcontrol) \
	list_for_each_entry(path, dapm_kcontrol_get_path_list(kcontrol), \
		list_kcontrol)

static unsigned int dapm_kcontrol_get_value(const struct snd_kcontrol *kcontrol)
{
	struct dapm_kcontrol_data *data = snd_kcontrol_chip(kcontrol);

	return data->value;
}

static bool dapm_kcontrol_set_value(const struct snd_kcontrol *kcontrol,
	unsigned int value)
{
	struct dapm_kcontrol_data *data = snd_kcontrol_chip(kcontrol);

	if (data->value == value)
		return false;

	if (data->widget)
		data->widget->on_val = value;

	data->value = value;

	return true;
}

/**
 * snd_soc_dapm_kcontrol_codec() - Returns the codec associated to a kcontrol
 * @kcontrol: The kcontrol
 */
struct snd_soc_codec *snd_soc_dapm_kcontrol_codec(struct snd_kcontrol *kcontrol)
{
	return dapm_kcontrol_get_wlist(kcontrol)->widgets[0]->codec;
}
EXPORT_SYMBOL_GPL(snd_soc_dapm_kcontrol_codec);

static void dapm_reset(struct snd_soc_card *card)
{
	struct snd_soc_dapm_widget *w;

	lockdep_assert_held(&card->dapm_mutex);

	memset(&card->dapm_stats, 0, sizeof(card->dapm_stats));

	list_for_each_entry(w, &card->widgets, list) {
		w->new_power = w->power;
		w->power_checked = false;
		w->inputs = -1;
		w->outputs = -1;
	}
}

static int soc_widget_read(struct snd_soc_dapm_widget *w, int reg,
	unsigned int *value)
{
	if (w->codec) {
		*value = snd_soc_read(w->codec, reg);
		return 0;
	} else if (w->platform) {
		*value = snd_soc_platform_read(w->platform, reg);
		return 0;
	}

	dev_err(w->dapm->dev, "ASoC: no valid widget read method\n");
	return -1;
}

static int soc_widget_write(struct snd_soc_dapm_widget *w, int reg,
	unsigned int val)
{
	if (w->codec)
		return snd_soc_write(w->codec, reg, val);
	else if (w->platform)
		return snd_soc_platform_write(w->platform, reg, val);

	dev_err(w->dapm->dev, "ASoC: no valid widget write method\n");
	return -1;
}

static inline void soc_widget_lock(struct snd_soc_dapm_widget *w)
{
	if (w->codec && !w->codec->using_regmap)
		mutex_lock(&w->codec->mutex);
	else if (w->platform)
		mutex_lock(&w->platform->mutex);
}

static inline void soc_widget_unlock(struct snd_soc_dapm_widget *w)
{
	if (w->codec && !w->codec->using_regmap)
		mutex_unlock(&w->codec->mutex);
	else if (w->platform)
		mutex_unlock(&w->platform->mutex);
}

static void soc_dapm_async_complete(struct snd_soc_dapm_context *dapm)
{
	if (dapm->codec && dapm->codec->using_regmap)
		regmap_async_complete(dapm->codec->control_data);
}

static int soc_widget_update_bits_locked(struct snd_soc_dapm_widget *w,
	unsigned short reg, unsigned int mask, unsigned int value)
{
	bool change;
	unsigned int old, new;
	int ret;

	if (w->codec && w->codec->using_regmap) {
		ret = regmap_update_bits_check_async(w->codec->control_data,
						     reg, mask, value,
						     &change);
		if (ret != 0)
			return ret;
	} else {
		soc_widget_lock(w);
		ret = soc_widget_read(w, reg, &old);
		if (ret < 0) {
			soc_widget_unlock(w);
			return ret;
		}

		new = (old & ~mask) | (value & mask);
		change = old != new;
		if (change) {
			ret = soc_widget_write(w, reg, new);
			if (ret < 0) {
				soc_widget_unlock(w);
				return ret;
			}
		}
		soc_widget_unlock(w);
	}

	return change;
}

/**
 * snd_soc_dapm_set_bias_level - set the bias level for the system
 * @dapm: DAPM context
 * @level: level to configure
 *
 * Configure the bias (power) levels for the SoC audio device.
 *
 * Returns 0 for success else error.
 */
static int snd_soc_dapm_set_bias_level(struct snd_soc_dapm_context *dapm,
				       enum snd_soc_bias_level level)
{
	struct snd_soc_card *card = dapm->card;
	int ret = 0;

	trace_snd_soc_bias_level_start(card, level);

	if (card && card->set_bias_level)
		ret = card->set_bias_level(card, dapm, level);
	if (ret != 0)
		goto out;

	if (dapm->codec) {
		if (dapm->codec->driver->set_bias_level)
			ret = dapm->codec->driver->set_bias_level(dapm->codec,
								  level);
		else
			dapm->bias_level = level;
	} else if (!card || dapm != &card->dapm) {
		dapm->bias_level = level;
	}

	if (ret != 0)
		goto out;

	if (card && card->set_bias_level_post)
		ret = card->set_bias_level_post(card, dapm, level);
out:
	trace_snd_soc_bias_level_done(card, level);

	return ret;
}

/* connect mux widget to its interconnecting audio paths */
static int dapm_connect_mux(struct snd_soc_dapm_context *dapm,
	struct snd_soc_dapm_widget *src, struct snd_soc_dapm_widget *dest,
	struct snd_soc_dapm_path *path, const char *control_name,
	const struct snd_kcontrol_new *kcontrol)
{
<<<<<<< HEAD
	switch (w->id) {
	case snd_soc_dapm_switch:
	case snd_soc_dapm_mixer:
	case snd_soc_dapm_mixer_named_ctl: {
		unsigned int val;
		struct soc_mixer_control *mc = (struct soc_mixer_control *)
			w->kcontrol_news[i].private_value;
		int reg = mc->reg;
		unsigned int shift = mc->shift;
		int max = mc->max;
		unsigned int mask = (1 << fls(max)) - 1;
		unsigned int invert = mc->invert;

		if (reg != SND_SOC_NOPM) {
			soc_widget_read(w, reg, &val);
			val = (val >> shift) & mask;
			if (invert)
				val = max - val;
			p->connect = !!val;
		} else {
			p->connect = 0;
		}

	}
	break;
	case snd_soc_dapm_mux: {
		struct soc_enum *e = (struct soc_enum *)
			w->kcontrol_news[i].private_value;
		unsigned int val, item;

		if (e->reg != SND_SOC_NOPM) {
			soc_widget_read(w, e->reg, &val);
			val = (val >> e->shift_l) & e->mask;
			item = snd_soc_enum_val_to_item(e, val);
		} else {
			/* since a virtual mux has no backing registers to
			 * decide which path to connect, it will try to match
			 * with the first enumeration.  This is to ensure
			 * that the default mux choice (the first) will be
			 * correctly powered up during initialization.
			 */
			item = 0;
		}

		if (item < e->items && !strcmp(p->name, e->texts[item]))
			p->connect = 1;
		else
			p->connect = 0;
	}
	break;
	/* does not affect routing - always connected */
	case snd_soc_dapm_pga:
	case snd_soc_dapm_out_drv:
	case snd_soc_dapm_output:
	case snd_soc_dapm_adc:
	case snd_soc_dapm_input:
	case snd_soc_dapm_siggen:
	case snd_soc_dapm_dac:
	case snd_soc_dapm_micbias:
	case snd_soc_dapm_vmid:
	case snd_soc_dapm_supply:
	case snd_soc_dapm_regulator_supply:
	case snd_soc_dapm_clock_supply:
	case snd_soc_dapm_aif_in:
	case snd_soc_dapm_aif_out:
	case snd_soc_dapm_dai_in:
	case snd_soc_dapm_dai_out:
	case snd_soc_dapm_hp:
	case snd_soc_dapm_mic:
	case snd_soc_dapm_spk:
	case snd_soc_dapm_line:
	case snd_soc_dapm_dai_link:
	case snd_soc_dapm_kcontrol:
		p->connect = 1;
	break;
	/* does affect routing - dynamically connected */
	case snd_soc_dapm_pre:
	case snd_soc_dapm_post:
		p->connect = 0;
	break;
=======
	struct soc_enum *e = (struct soc_enum *)kcontrol->private_value;
	unsigned int val, item;
	int i;

	if (e->reg != SND_SOC_NOPM) {
		soc_widget_read(dest, e->reg, &val);
		val = (val >> e->shift_l) & e->mask;
		item = snd_soc_enum_val_to_item(e, val);
	} else {
		/* since a virtual mux has no backing registers to
		 * decide which path to connect, it will try to match
		 * with the first enumeration.  This is to ensure
		 * that the default mux choice (the first) will be
		 * correctly powered up during initialization.
		 */
		item = 0;
>>>>>>> 40dde7e2
	}

<<<<<<< HEAD
/* connect mux widget to its interconnecting audio paths */
static int dapm_connect_mux(struct snd_soc_dapm_context *dapm,
	struct snd_soc_dapm_widget *src, struct snd_soc_dapm_widget *dest,
	struct snd_soc_dapm_path *path, const char *control_name,
	const struct snd_kcontrol_new *kcontrol)
{
	struct soc_enum *e = (struct soc_enum *)kcontrol->private_value;
	int i;

=======
>>>>>>> 40dde7e2
	for (i = 0; i < e->items; i++) {
		if (!(strcmp(control_name, e->texts[i]))) {
			list_add(&path->list, &dapm->card->paths);
			list_add(&path->list_sink, &dest->sources);
			list_add(&path->list_source, &src->sinks);
			path->name = (char*)e->texts[i];
			if (i == item)
				path->connect = 1;
			else
				path->connect = 0;
			return 0;
		}
	}

	return -ENODEV;
}

/* set up initial codec paths */
static void dapm_set_mixer_path_status(struct snd_soc_dapm_widget *w,
	struct snd_soc_dapm_path *p, int i)
{
	struct soc_mixer_control *mc = (struct soc_mixer_control *)
		w->kcontrol_news[i].private_value;
	unsigned int reg = mc->reg;
	unsigned int shift = mc->shift;
	unsigned int max = mc->max;
	unsigned int mask = (1 << fls(max)) - 1;
	unsigned int invert = mc->invert;
	unsigned int val;

	if (reg != SND_SOC_NOPM) {
		soc_widget_read(w, reg, &val);
		val = (val >> shift) & mask;
		if (invert)
			val = max - val;
		p->connect = !!val;
	} else {
		p->connect = 0;
	}
}

/* connect mixer widget to its interconnecting audio paths */
static int dapm_connect_mixer(struct snd_soc_dapm_context *dapm,
	struct snd_soc_dapm_widget *src, struct snd_soc_dapm_widget *dest,
	struct snd_soc_dapm_path *path, const char *control_name)
{
	int i;

	/* search for mixer kcontrol */
	for (i = 0; i < dest->num_kcontrols; i++) {
		if (!strcmp(control_name, dest->kcontrol_news[i].name)) {
			list_add(&path->list, &dapm->card->paths);
			list_add(&path->list_sink, &dest->sources);
			list_add(&path->list_source, &src->sinks);
			path->name = dest->kcontrol_news[i].name;
			dapm_set_mixer_path_status(dest, path, i);
			return 0;
		}
	}
	return -ENODEV;
}

static int dapm_is_shared_kcontrol(struct snd_soc_dapm_context *dapm,
	struct snd_soc_dapm_widget *kcontrolw,
	const struct snd_kcontrol_new *kcontrol_new,
	struct snd_kcontrol **kcontrol)
{
	struct snd_soc_dapm_widget *w;
	int i;

	*kcontrol = NULL;

	list_for_each_entry(w, &dapm->card->widgets, list) {
		if (w == kcontrolw || w->dapm != kcontrolw->dapm)
			continue;
		for (i = 0; i < w->num_kcontrols; i++) {
			if (&w->kcontrol_news[i] == kcontrol_new) {
				if (w->kcontrols)
					*kcontrol = w->kcontrols[i];
				return 1;
			}
		}
	}

	return 0;
}

/*
 * Determine if a kcontrol is shared. If it is, look it up. If it isn't,
 * create it. Either way, add the widget into the control's widget list
 */
static int dapm_create_or_share_mixmux_kcontrol(struct snd_soc_dapm_widget *w,
	int kci)
{
	struct snd_soc_dapm_context *dapm = w->dapm;
	struct snd_card *card = dapm->card->snd_card;
	const char *prefix;
	size_t prefix_len;
	int shared;
	struct snd_kcontrol *kcontrol;
	bool wname_in_long_name, kcname_in_long_name;
	char *long_name;
	const char *name;
	int ret;

	if (dapm->codec)
		prefix = dapm->codec->name_prefix;
	else
		prefix = NULL;

	if (prefix)
		prefix_len = strlen(prefix) + 1;
	else
		prefix_len = 0;

	shared = dapm_is_shared_kcontrol(dapm, w, &w->kcontrol_news[kci],
					 &kcontrol);

	if (!kcontrol) {
		if (shared) {
			wname_in_long_name = false;
			kcname_in_long_name = true;
		} else {
			switch (w->id) {
			case snd_soc_dapm_switch:
			case snd_soc_dapm_mixer:
				wname_in_long_name = true;
				kcname_in_long_name = true;
				break;
			case snd_soc_dapm_mixer_named_ctl:
				wname_in_long_name = false;
				kcname_in_long_name = true;
				break;
			case snd_soc_dapm_mux:
				wname_in_long_name = true;
				kcname_in_long_name = false;
				break;
			default:
				return -EINVAL;
			}
		}

		if (wname_in_long_name && kcname_in_long_name) {
			/*
			 * The control will get a prefix from the control
			 * creation process but we're also using the same
			 * prefix for widgets so cut the prefix off the
			 * front of the widget name.
			 */
			long_name = kasprintf(GFP_KERNEL, "%s %s",
				 w->name + prefix_len,
				 w->kcontrol_news[kci].name);
			if (long_name == NULL)
				return -ENOMEM;

			name = long_name;
		} else if (wname_in_long_name) {
			long_name = NULL;
			name = w->name + prefix_len;
		} else {
			long_name = NULL;
			name = w->kcontrol_news[kci].name;
		}

		kcontrol = snd_soc_cnew(&w->kcontrol_news[kci], NULL, name,
					prefix);
		kfree(long_name);
		if (!kcontrol)
			return -ENOMEM;
		kcontrol->private_free = dapm_kcontrol_free;

		ret = dapm_kcontrol_data_alloc(w, kcontrol);
		if (ret) {
			snd_ctl_free_one(kcontrol);
			return ret;
		}

		ret = snd_ctl_add(card, kcontrol);
		if (ret < 0) {
			dev_err(dapm->dev,
				"ASoC: failed to add widget %s dapm kcontrol %s: %d\n",
				w->name, name, ret);
			return ret;
		}
	}

	ret = dapm_kcontrol_add_widget(kcontrol, w);
	if (ret)
		return ret;

	w->kcontrols[kci] = kcontrol;

	return 0;
}

/* create new dapm mixer control */
static int dapm_new_mixer(struct snd_soc_dapm_widget *w)
{
	int i, ret;
	struct snd_soc_dapm_path *path;

	/* add kcontrol */
	for (i = 0; i < w->num_kcontrols; i++) {
		/* match name */
		list_for_each_entry(path, &w->sources, list_sink) {
			/* mixer/mux paths name must match control name */
			if (path->name != (char *)w->kcontrol_news[i].name)
				continue;

			if (w->kcontrols[i]) {
				dapm_kcontrol_add_path(w->kcontrols[i], path);
				continue;
			}

			ret = dapm_create_or_share_mixmux_kcontrol(w, i);
			if (ret < 0)
				return ret;

			dapm_kcontrol_add_path(w->kcontrols[i], path);
		}
	}

	return 0;
}

/* create new dapm mux control */
static int dapm_new_mux(struct snd_soc_dapm_widget *w)
{
	struct snd_soc_dapm_context *dapm = w->dapm;
	struct snd_soc_dapm_path *path;
	int ret;

	if (w->num_kcontrols != 1) {
		dev_err(dapm->dev,
			"ASoC: mux %s has incorrect number of controls\n",
			w->name);
		return -EINVAL;
	}

	if (list_empty(&w->sources)) {
		dev_err(dapm->dev, "ASoC: mux %s has no paths\n", w->name);
		return -EINVAL;
	}

	ret = dapm_create_or_share_mixmux_kcontrol(w, 0);
	if (ret < 0)
		return ret;

	list_for_each_entry(path, &w->sources, list_sink)
		dapm_kcontrol_add_path(w->kcontrols[0], path);

	return 0;
}

/* create new dapm volume control */
static int dapm_new_pga(struct snd_soc_dapm_widget *w)
{
	if (w->num_kcontrols)
		dev_err(w->dapm->dev,
			"ASoC: PGA controls not supported: '%s'\n", w->name);

	return 0;
}

/* reset 'walked' bit for each dapm path */
static void dapm_clear_walk_output(struct snd_soc_dapm_context *dapm,
				   struct list_head *sink)
{
	struct snd_soc_dapm_path *p;

	list_for_each_entry(p, sink, list_source) {
		if (p->walked) {
			p->walked = 0;
			dapm_clear_walk_output(dapm, &p->sink->sinks);
		}
	}
}

static void dapm_clear_walk_input(struct snd_soc_dapm_context *dapm,
				  struct list_head *source)
{
	struct snd_soc_dapm_path *p;

	list_for_each_entry(p, source, list_sink) {
		if (p->walked) {
			p->walked = 0;
			dapm_clear_walk_input(dapm, &p->source->sources);
		}
	}
}


/* We implement power down on suspend by checking the power state of
 * the ALSA card - when we are suspending the ALSA state for the card
 * is set to D3.
 */
static int snd_soc_dapm_suspend_check(struct snd_soc_dapm_widget *widget)
{
	int level = snd_power_get_state(widget->dapm->card->snd_card);

	switch (level) {
	case SNDRV_CTL_POWER_D3hot:
	case SNDRV_CTL_POWER_D3cold:
		if (widget->ignore_suspend)
			dev_dbg(widget->dapm->dev, "ASoC: %s ignoring suspend\n",
				widget->name);
		return widget->ignore_suspend;
	default:
		return 1;
	}
}

/* add widget to list if it's not already in the list */
static int dapm_list_add_widget(struct snd_soc_dapm_widget_list **list,
	struct snd_soc_dapm_widget *w)
{
	struct snd_soc_dapm_widget_list *wlist;
	int wlistsize, wlistentries, i;

	if (*list == NULL)
		return -EINVAL;

	wlist = *list;

	/* is this widget already in the list */
	for (i = 0; i < wlist->num_widgets; i++) {
		if (wlist->widgets[i] == w)
			return 0;
	}

	/* allocate some new space */
	wlistentries = wlist->num_widgets + 1;
	wlistsize = sizeof(struct snd_soc_dapm_widget_list) +
			wlistentries * sizeof(struct snd_soc_dapm_widget *);
	*list = krealloc(wlist, wlistsize, GFP_KERNEL);
	if (*list == NULL) {
		dev_err(w->dapm->dev, "ASoC: can't allocate widget list for %s\n",
			w->name);
		return -ENOMEM;
	}
	wlist = *list;

	/* insert the widget */
	dev_dbg(w->dapm->dev, "ASoC: added %s in widget list pos %d\n",
			w->name, wlist->num_widgets);

	wlist->widgets[wlist->num_widgets] = w;
	wlist->num_widgets++;
	return 1;
}

/*
 * Recursively check for a completed path to an active or physically connected
 * output widget. Returns number of complete paths.
 */
static int is_connected_output_ep(struct snd_soc_dapm_widget *widget,
	struct snd_soc_dapm_widget_list **list)
{
	struct snd_soc_dapm_path *path;
	int con = 0;

	if (widget->outputs >= 0)
		return widget->outputs;

	DAPM_UPDATE_STAT(widget, path_checks);

	switch (widget->id) {
	case snd_soc_dapm_supply:
	case snd_soc_dapm_regulator_supply:
	case snd_soc_dapm_clock_supply:
	case snd_soc_dapm_kcontrol:
		return 0;
	default:
		break;
	}

	switch (widget->id) {
	case snd_soc_dapm_adc:
	case snd_soc_dapm_aif_out:
	case snd_soc_dapm_dai_out:
		if (widget->active) {
			widget->outputs = snd_soc_dapm_suspend_check(widget);
			return widget->outputs;
		}
	default:
		break;
	}

	if (widget->connected) {
		/* connected pin ? */
		if (widget->id == snd_soc_dapm_output && !widget->ext) {
			widget->outputs = snd_soc_dapm_suspend_check(widget);
			return widget->outputs;
		}

		/* connected jack or spk ? */
		if (widget->id == snd_soc_dapm_hp ||
		    widget->id == snd_soc_dapm_spk ||
		    (widget->id == snd_soc_dapm_line &&
		     !list_empty(&widget->sources))) {
			widget->outputs = snd_soc_dapm_suspend_check(widget);
			return widget->outputs;
		}
	}

	list_for_each_entry(path, &widget->sinks, list_source) {
		DAPM_UPDATE_STAT(widget, neighbour_checks);

		if (path->weak)
			continue;

		if (path->walking)
			return 1;

		if (path->walked)
			continue;

		trace_snd_soc_dapm_output_path(widget, path);

		if (path->sink && path->connect) {
			path->walked = 1;
			path->walking = 1;

			/* do we need to add this widget to the list ? */
			if (list) {
				int err;
				err = dapm_list_add_widget(list, path->sink);
				if (err < 0) {
					dev_err(widget->dapm->dev,
						"ASoC: could not add widget %s\n",
						widget->name);
					path->walking = 0;
					return con;
				}
			}

			con += is_connected_output_ep(path->sink, list);

			path->walking = 0;
		}
	}

	widget->outputs = con;

	return con;
}

/*
 * Recursively check for a completed path to an active or physically connected
 * input widget. Returns number of complete paths.
 */
static int is_connected_input_ep(struct snd_soc_dapm_widget *widget,
	struct snd_soc_dapm_widget_list **list)
{
	struct snd_soc_dapm_path *path;
	int con = 0;

	if (widget->inputs >= 0)
		return widget->inputs;

	DAPM_UPDATE_STAT(widget, path_checks);

	switch (widget->id) {
	case snd_soc_dapm_supply:
	case snd_soc_dapm_regulator_supply:
	case snd_soc_dapm_clock_supply:
	case snd_soc_dapm_kcontrol:
		return 0;
	default:
		break;
	}

	/* active stream ? */
	switch (widget->id) {
	case snd_soc_dapm_dac:
	case snd_soc_dapm_aif_in:
	case snd_soc_dapm_dai_in:
		if (widget->active) {
			widget->inputs = snd_soc_dapm_suspend_check(widget);
			return widget->inputs;
		}
	default:
		break;
	}

	if (widget->connected) {
		/* connected pin ? */
		if (widget->id == snd_soc_dapm_input && !widget->ext) {
			widget->inputs = snd_soc_dapm_suspend_check(widget);
			return widget->inputs;
		}

		/* connected VMID/Bias for lower pops */
		if (widget->id == snd_soc_dapm_vmid) {
			widget->inputs = snd_soc_dapm_suspend_check(widget);
			return widget->inputs;
		}

		/* connected jack ? */
		if (widget->id == snd_soc_dapm_mic ||
		    (widget->id == snd_soc_dapm_line &&
		     !list_empty(&widget->sinks))) {
			widget->inputs = snd_soc_dapm_suspend_check(widget);
			return widget->inputs;
		}

		/* signal generator */
		if (widget->id == snd_soc_dapm_siggen) {
			widget->inputs = snd_soc_dapm_suspend_check(widget);
			return widget->inputs;
		}
	}

	list_for_each_entry(path, &widget->sources, list_sink) {
		DAPM_UPDATE_STAT(widget, neighbour_checks);

		if (path->weak)
			continue;

		if (path->walking)
			return 1;

		if (path->walked)
			continue;

		trace_snd_soc_dapm_input_path(widget, path);

		if (path->source && path->connect) {
			path->walked = 1;
			path->walking = 1;

			/* do we need to add this widget to the list ? */
			if (list) {
				int err;
				err = dapm_list_add_widget(list, path->source);
				if (err < 0) {
					dev_err(widget->dapm->dev,
						"ASoC: could not add widget %s\n",
						widget->name);
					path->walking = 0;
					return con;
				}
			}

			con += is_connected_input_ep(path->source, list);

			path->walking = 0;
		}
	}

	widget->inputs = con;

	return con;
}

/**
 * snd_soc_dapm_get_connected_widgets - query audio path and it's widgets.
 * @dai: the soc DAI.
 * @stream: stream direction.
 * @list: list of active widgets for this stream.
 *
 * Queries DAPM graph as to whether an valid audio stream path exists for
 * the initial stream specified by name. This takes into account
 * current mixer and mux kcontrol settings. Creates list of valid widgets.
 *
 * Returns the number of valid paths or negative error.
 */
int snd_soc_dapm_dai_get_connected_widgets(struct snd_soc_dai *dai, int stream,
	struct snd_soc_dapm_widget_list **list)
{
	struct snd_soc_card *card = dai->card;
	int paths;

	mutex_lock_nested(&card->dapm_mutex, SND_SOC_DAPM_CLASS_RUNTIME);
	dapm_reset(card);

	if (stream == SNDRV_PCM_STREAM_PLAYBACK) {
		paths = is_connected_output_ep(dai->playback_widget, list);
		dapm_clear_walk_output(&card->dapm,
				       &dai->playback_widget->sinks);
	} else {
		paths = is_connected_input_ep(dai->capture_widget, list);
		dapm_clear_walk_input(&card->dapm,
				      &dai->capture_widget->sources);
	}

	trace_snd_soc_dapm_connected(paths, stream);
	mutex_unlock(&card->dapm_mutex);

	return paths;
}

/*
 * Handler for generic register modifier widget.
 */
int dapm_reg_event(struct snd_soc_dapm_widget *w,
		   struct snd_kcontrol *kcontrol, int event)
{
	unsigned int val;

	if (SND_SOC_DAPM_EVENT_ON(event))
		val = w->on_val;
	else
		val = w->off_val;

	soc_widget_update_bits_locked(w, -(w->reg + 1),
			    w->mask << w->shift, val << w->shift);

	return 0;
}
EXPORT_SYMBOL_GPL(dapm_reg_event);

/*
 * Handler for regulator supply widget.
 */
int dapm_regulator_event(struct snd_soc_dapm_widget *w,
		   struct snd_kcontrol *kcontrol, int event)
{
	int ret;

	soc_dapm_async_complete(w->dapm);

	if (SND_SOC_DAPM_EVENT_ON(event)) {
		if (w->on_val & SND_SOC_DAPM_REGULATOR_BYPASS) {
			ret = regulator_allow_bypass(w->regulator, false);
			if (ret != 0)
				dev_warn(w->dapm->dev,
					 "ASoC: Failed to unbypass %s: %d\n",
					 w->name, ret);
		}

		return regulator_enable(w->regulator);
	} else {
		if (w->on_val & SND_SOC_DAPM_REGULATOR_BYPASS) {
			ret = regulator_allow_bypass(w->regulator, true);
			if (ret != 0)
				dev_warn(w->dapm->dev,
					 "ASoC: Failed to bypass %s: %d\n",
					 w->name, ret);
		}

		return regulator_disable_deferred(w->regulator, w->shift);
	}
}
EXPORT_SYMBOL_GPL(dapm_regulator_event);

/*
 * Handler for clock supply widget.
 */
int dapm_clock_event(struct snd_soc_dapm_widget *w,
		   struct snd_kcontrol *kcontrol, int event)
{
	if (!w->clk)
		return -EIO;

	soc_dapm_async_complete(w->dapm);

#ifdef CONFIG_HAVE_CLK
	if (SND_SOC_DAPM_EVENT_ON(event)) {
		return clk_prepare_enable(w->clk);
	} else {
		clk_disable_unprepare(w->clk);
		return 0;
	}
#endif
	return 0;
}
EXPORT_SYMBOL_GPL(dapm_clock_event);

static int dapm_widget_power_check(struct snd_soc_dapm_widget *w)
{
	if (w->power_checked)
		return w->new_power;

	if (w->force)
		w->new_power = 1;
	else
		w->new_power = w->power_check(w);

	w->power_checked = true;

	return w->new_power;
}

/* Generic check to see if a widget should be powered.
 */
static int dapm_generic_check_power(struct snd_soc_dapm_widget *w)
{
	int in, out;

	DAPM_UPDATE_STAT(w, power_checks);

	in = is_connected_input_ep(w, NULL);
	dapm_clear_walk_input(w->dapm, &w->sources);
	out = is_connected_output_ep(w, NULL);
	dapm_clear_walk_output(w->dapm, &w->sinks);
	return out != 0 && in != 0;
}

/* Check to see if an ADC has power */
static int dapm_adc_check_power(struct snd_soc_dapm_widget *w)
{
	int in;

	DAPM_UPDATE_STAT(w, power_checks);

	if (w->active) {
		in = is_connected_input_ep(w, NULL);
		dapm_clear_walk_input(w->dapm, &w->sources);
		return in != 0;
	} else {
		return dapm_generic_check_power(w);
	}
}

/* Check to see if a DAC has power */
static int dapm_dac_check_power(struct snd_soc_dapm_widget *w)
{
	int out;

	DAPM_UPDATE_STAT(w, power_checks);

	if (w->active) {
		out = is_connected_output_ep(w, NULL);
		dapm_clear_walk_output(w->dapm, &w->sinks);
		return out != 0;
	} else {
		return dapm_generic_check_power(w);
	}
}

/* Check to see if a power supply is needed */
static int dapm_supply_check_power(struct snd_soc_dapm_widget *w)
{
	struct snd_soc_dapm_path *path;

	DAPM_UPDATE_STAT(w, power_checks);

	/* Check if one of our outputs is connected */
	list_for_each_entry(path, &w->sinks, list_source) {
		DAPM_UPDATE_STAT(w, neighbour_checks);

		if (path->weak)
			continue;

		if (path->connected &&
		    !path->connected(path->source, path->sink))
			continue;

		if (!path->sink)
			continue;

		if (dapm_widget_power_check(path->sink))
			return 1;
	}

	return 0;
}

static int dapm_always_on_check_power(struct snd_soc_dapm_widget *w)
{
	return 1;
}

static int dapm_seq_compare(struct snd_soc_dapm_widget *a,
			    struct snd_soc_dapm_widget *b,
			    bool power_up)
{
	int *sort;

	if (power_up)
		sort = dapm_up_seq;
	else
		sort = dapm_down_seq;

	if (sort[a->id] != sort[b->id])
		return sort[a->id] - sort[b->id];
	if (a->subseq != b->subseq) {
		if (power_up)
			return a->subseq - b->subseq;
		else
			return b->subseq - a->subseq;
	}
	if (a->reg != b->reg)
		return a->reg - b->reg;
	if (a->dapm != b->dapm)
		return (unsigned long)a->dapm - (unsigned long)b->dapm;

	return 0;
}

/* Insert a widget in order into a DAPM power sequence. */
static void dapm_seq_insert(struct snd_soc_dapm_widget *new_widget,
			    struct list_head *list,
			    bool power_up)
{
	struct snd_soc_dapm_widget *w;

	list_for_each_entry(w, list, power_list)
		if (dapm_seq_compare(new_widget, w, power_up) < 0) {
			list_add_tail(&new_widget->power_list, &w->power_list);
			return;
		}

	list_add_tail(&new_widget->power_list, list);
}

static void dapm_seq_check_event(struct snd_soc_card *card,
				 struct snd_soc_dapm_widget *w, int event)
{
	const char *ev_name;
	int power, ret;

	switch (event) {
	case SND_SOC_DAPM_PRE_PMU:
		ev_name = "PRE_PMU";
		power = 1;
		break;
	case SND_SOC_DAPM_POST_PMU:
		ev_name = "POST_PMU";
		power = 1;
		break;
	case SND_SOC_DAPM_PRE_PMD:
		ev_name = "PRE_PMD";
		power = 0;
		break;
	case SND_SOC_DAPM_POST_PMD:
		ev_name = "POST_PMD";
		power = 0;
		break;
	case SND_SOC_DAPM_WILL_PMU:
		ev_name = "WILL_PMU";
		power = 1;
		break;
	case SND_SOC_DAPM_WILL_PMD:
		ev_name = "WILL_PMD";
		power = 0;
		break;
	default:
		WARN(1, "Unknown event %d\n", event);
		return;
	}

	if (w->new_power != power)
		return;

	if (w->event && (w->event_flags & event)) {
		pop_dbg(w->dapm->dev, card->pop_time, "pop test : %s %s\n",
			w->name, ev_name);
		soc_dapm_async_complete(w->dapm);
		trace_snd_soc_dapm_widget_event_start(w, event);
		ret = w->event(w, NULL, event);
		trace_snd_soc_dapm_widget_event_done(w, event);
		if (ret < 0)
			dev_err(w->dapm->dev, "ASoC: %s: %s event failed: %d\n",
			       ev_name, w->name, ret);
	}
}

/* Apply the coalesced changes from a DAPM sequence */
static void dapm_seq_run_coalesced(struct snd_soc_card *card,
				   struct list_head *pending)
{
	struct snd_soc_dapm_widget *w;
	int reg;
	unsigned int value = 0;
	unsigned int mask = 0;

	reg = list_first_entry(pending, struct snd_soc_dapm_widget,
			       power_list)->reg;

	list_for_each_entry(w, pending, power_list) {
		WARN_ON(reg != w->reg);
		w->power = w->new_power;

		mask |= w->mask << w->shift;
		if (w->power)
			value |= w->on_val << w->shift;
		else
			value |= w->off_val << w->shift;

		pop_dbg(w->dapm->dev, card->pop_time,
			"pop test : Queue %s: reg=0x%x, 0x%x/0x%x\n",
			w->name, reg, value, mask);

		/* Check for events */
		dapm_seq_check_event(card, w, SND_SOC_DAPM_PRE_PMU);
		dapm_seq_check_event(card, w, SND_SOC_DAPM_PRE_PMD);
	}

	if (reg >= 0) {
		/* Any widget will do, they should all be updating the
		 * same register.
		 */
		w = list_first_entry(pending, struct snd_soc_dapm_widget,
				     power_list);

		pop_dbg(w->dapm->dev, card->pop_time,
			"pop test : Applying 0x%x/0x%x to %x in %dms\n",
			value, mask, reg, card->pop_time);
		pop_wait(card->pop_time);
		soc_widget_update_bits_locked(w, reg, mask, value);
	}

	list_for_each_entry(w, pending, power_list) {
		dapm_seq_check_event(card, w, SND_SOC_DAPM_POST_PMU);
		dapm_seq_check_event(card, w, SND_SOC_DAPM_POST_PMD);
	}
}

/* Apply a DAPM power sequence.
 *
 * We walk over a pre-sorted list of widgets to apply power to.  In
 * order to minimise the number of writes to the device required
 * multiple widgets will be updated in a single write where possible.
 * Currently anything that requires more than a single write is not
 * handled.
 */
static void dapm_seq_run(struct snd_soc_card *card,
	struct list_head *list, int event, bool power_up)
{
	struct snd_soc_dapm_widget *w, *n;
	struct snd_soc_dapm_context *d;
	LIST_HEAD(pending);
	int cur_sort = -1;
	int cur_subseq = -1;
	int cur_reg = SND_SOC_NOPM;
	struct snd_soc_dapm_context *cur_dapm = NULL;
	int ret, i;
	int *sort;

	if (power_up)
		sort = dapm_up_seq;
	else
		sort = dapm_down_seq;

	list_for_each_entry_safe(w, n, list, power_list) {
		ret = 0;

		/* Do we need to apply any queued changes? */
		if (sort[w->id] != cur_sort || w->reg != cur_reg ||
		    w->dapm != cur_dapm || w->subseq != cur_subseq) {
			if (!list_empty(&pending))
				dapm_seq_run_coalesced(card, &pending);

			if (cur_dapm && cur_dapm->seq_notifier) {
				for (i = 0; i < ARRAY_SIZE(dapm_up_seq); i++)
					if (sort[i] == cur_sort)
						cur_dapm->seq_notifier(cur_dapm,
								       i,
								       cur_subseq);
			}

			if (cur_dapm && w->dapm != cur_dapm)
				soc_dapm_async_complete(cur_dapm);

			INIT_LIST_HEAD(&pending);
			cur_sort = -1;
			cur_subseq = INT_MIN;
			cur_reg = SND_SOC_NOPM;
			cur_dapm = NULL;
		}

		switch (w->id) {
		case snd_soc_dapm_pre:
			if (!w->event)
				list_for_each_entry_safe_continue(w, n, list,
								  power_list);

			if (event == SND_SOC_DAPM_STREAM_START)
				ret = w->event(w,
					       NULL, SND_SOC_DAPM_PRE_PMU);
			else if (event == SND_SOC_DAPM_STREAM_STOP)
				ret = w->event(w,
					       NULL, SND_SOC_DAPM_PRE_PMD);
			break;

		case snd_soc_dapm_post:
			if (!w->event)
				list_for_each_entry_safe_continue(w, n, list,
								  power_list);

			if (event == SND_SOC_DAPM_STREAM_START)
				ret = w->event(w,
					       NULL, SND_SOC_DAPM_POST_PMU);
			else if (event == SND_SOC_DAPM_STREAM_STOP)
				ret = w->event(w,
					       NULL, SND_SOC_DAPM_POST_PMD);
			break;

		default:
			/* Queue it up for application */
			cur_sort = sort[w->id];
			cur_subseq = w->subseq;
			cur_reg = w->reg;
			cur_dapm = w->dapm;
			list_move(&w->power_list, &pending);
			break;
		}

		if (ret < 0)
			dev_err(w->dapm->dev,
				"ASoC: Failed to apply widget power: %d\n", ret);
	}

	if (!list_empty(&pending))
		dapm_seq_run_coalesced(card, &pending);

	if (cur_dapm && cur_dapm->seq_notifier) {
		for (i = 0; i < ARRAY_SIZE(dapm_up_seq); i++)
			if (sort[i] == cur_sort)
				cur_dapm->seq_notifier(cur_dapm,
						       i, cur_subseq);
	}

	list_for_each_entry(d, &card->dapm_list, list) {
		soc_dapm_async_complete(d);
	}
}

static void dapm_widget_update(struct snd_soc_card *card)
{
	struct snd_soc_dapm_update *update = card->update;
	struct snd_soc_dapm_widget_list *wlist;
	struct snd_soc_dapm_widget *w = NULL;
	unsigned int wi;
	int ret;

	if (!update || !dapm_kcontrol_is_powered(update->kcontrol))
		return;

	wlist = dapm_kcontrol_get_wlist(update->kcontrol);

	for (wi = 0; wi < wlist->num_widgets; wi++) {
		w = wlist->widgets[wi];

		if (w->event && (w->event_flags & SND_SOC_DAPM_PRE_REG)) {
			ret = w->event(w, update->kcontrol, SND_SOC_DAPM_PRE_REG);
			if (ret != 0)
				dev_err(w->dapm->dev, "ASoC: %s DAPM pre-event failed: %d\n",
					   w->name, ret);
		}
	}

	if (!w)
		return;

	ret = soc_widget_update_bits_locked(w, update->reg, update->mask,
				  update->val);
	if (ret < 0)
		dev_err(w->dapm->dev, "ASoC: %s DAPM update failed: %d\n",
			w->name, ret);

	for (wi = 0; wi < wlist->num_widgets; wi++) {
		w = wlist->widgets[wi];

		if (w->event && (w->event_flags & SND_SOC_DAPM_POST_REG)) {
			ret = w->event(w, update->kcontrol, SND_SOC_DAPM_POST_REG);
			if (ret != 0)
				dev_err(w->dapm->dev, "ASoC: %s DAPM post-event failed: %d\n",
					   w->name, ret);
		}
	}
}

/* Async callback run prior to DAPM sequences - brings to _PREPARE if
 * they're changing state.
 */
static void dapm_pre_sequence_async(void *data, async_cookie_t cookie)
{
	struct snd_soc_dapm_context *d = data;
	int ret;

	/* If we're off and we're not supposed to be go into STANDBY */
	if (d->bias_level == SND_SOC_BIAS_OFF &&
	    d->target_bias_level != SND_SOC_BIAS_OFF) {
		if (d->dev)
			pm_runtime_get_sync(d->dev);

		ret = snd_soc_dapm_set_bias_level(d, SND_SOC_BIAS_STANDBY);
		if (ret != 0)
			dev_err(d->dev,
				"ASoC: Failed to turn on bias: %d\n", ret);
	}

	/* Prepare for a transition to ON or away from ON */
	if ((d->target_bias_level == SND_SOC_BIAS_ON &&
	     d->bias_level != SND_SOC_BIAS_ON) ||
	    (d->target_bias_level != SND_SOC_BIAS_ON &&
	     d->bias_level == SND_SOC_BIAS_ON)) {
		ret = snd_soc_dapm_set_bias_level(d, SND_SOC_BIAS_PREPARE);
		if (ret != 0)
			dev_err(d->dev,
				"ASoC: Failed to prepare bias: %d\n", ret);
	}
}

/* Async callback run prior to DAPM sequences - brings to their final
 * state.
 */
static void dapm_post_sequence_async(void *data, async_cookie_t cookie)
{
	struct snd_soc_dapm_context *d = data;
	int ret;

	/* If we just powered the last thing off drop to standby bias */
	if (d->bias_level == SND_SOC_BIAS_PREPARE &&
	    (d->target_bias_level == SND_SOC_BIAS_STANDBY ||
	     d->target_bias_level == SND_SOC_BIAS_OFF)) {
		ret = snd_soc_dapm_set_bias_level(d, SND_SOC_BIAS_STANDBY);
		if (ret != 0)
			dev_err(d->dev, "ASoC: Failed to apply standby bias: %d\n",
				ret);
	}

	/* If we're in standby and can support bias off then do that */
	if (d->bias_level == SND_SOC_BIAS_STANDBY &&
	    d->target_bias_level == SND_SOC_BIAS_OFF) {
		ret = snd_soc_dapm_set_bias_level(d, SND_SOC_BIAS_OFF);
		if (ret != 0)
			dev_err(d->dev, "ASoC: Failed to turn off bias: %d\n",
				ret);

		if (d->dev)
			pm_runtime_put(d->dev);
	}

	/* If we just powered up then move to active bias */
	if (d->bias_level == SND_SOC_BIAS_PREPARE &&
	    d->target_bias_level == SND_SOC_BIAS_ON) {
		ret = snd_soc_dapm_set_bias_level(d, SND_SOC_BIAS_ON);
		if (ret != 0)
			dev_err(d->dev, "ASoC: Failed to apply active bias: %d\n",
				ret);
	}
}

static void dapm_widget_set_peer_power(struct snd_soc_dapm_widget *peer,
				       bool power, bool connect)
{
	/* If a connection is being made or broken then that update
	 * will have marked the peer dirty, otherwise the widgets are
	 * not connected and this update has no impact. */
	if (!connect)
		return;

	/* If the peer is already in the state we're moving to then we
	 * won't have an impact on it. */
	if (power != peer->power)
		dapm_mark_dirty(peer, "peer state change");
}

static void dapm_widget_set_power(struct snd_soc_dapm_widget *w, bool power,
				  struct list_head *up_list,
				  struct list_head *down_list)
{
	struct snd_soc_dapm_path *path;

	if (w->power == power)
		return;

	trace_snd_soc_dapm_widget_power(w, power);

	/* If we changed our power state perhaps our neigbours changed
	 * also.
	 */
	list_for_each_entry(path, &w->sources, list_sink) {
		if (path->source) {
			dapm_widget_set_peer_power(path->source, power,
						   path->connect);
		}
	}
	switch (w->id) {
	case snd_soc_dapm_supply:
	case snd_soc_dapm_regulator_supply:
	case snd_soc_dapm_clock_supply:
	case snd_soc_dapm_kcontrol:
		/* Supplies can't affect their outputs, only their inputs */
		break;
	default:
		list_for_each_entry(path, &w->sinks, list_source) {
			if (path->sink) {
				dapm_widget_set_peer_power(path->sink, power,
							   path->connect);
			}
		}
		break;
	}

	if (power)
		dapm_seq_insert(w, up_list, true);
	else
		dapm_seq_insert(w, down_list, false);
}

static void dapm_power_one_widget(struct snd_soc_dapm_widget *w,
				  struct list_head *up_list,
				  struct list_head *down_list)
{
	int power;

	switch (w->id) {
	case snd_soc_dapm_pre:
		dapm_seq_insert(w, down_list, false);
		break;
	case snd_soc_dapm_post:
		dapm_seq_insert(w, up_list, true);
		break;

	default:
		power = dapm_widget_power_check(w);

		dapm_widget_set_power(w, power, up_list, down_list);
		break;
	}
}

/*
 * Scan each dapm widget for complete audio path.
 * A complete path is a route that has valid endpoints i.e.:-
 *
 *  o DAC to output pin.
 *  o Input Pin to ADC.
 *  o Input pin to Output pin (bypass, sidetone)
 *  o DAC to ADC (loopback).
 */
static int dapm_power_widgets(struct snd_soc_card *card, int event)
{
	struct snd_soc_dapm_widget *w;
	struct snd_soc_dapm_context *d;
	LIST_HEAD(up_list);
	LIST_HEAD(down_list);
	ASYNC_DOMAIN_EXCLUSIVE(async_domain);
	enum snd_soc_bias_level bias;

	lockdep_assert_held(&card->dapm_mutex);

	trace_snd_soc_dapm_start(card);

	list_for_each_entry(d, &card->dapm_list, list) {
		if (d->idle_bias_off)
			d->target_bias_level = SND_SOC_BIAS_OFF;
		else
			d->target_bias_level = SND_SOC_BIAS_STANDBY;
	}

	dapm_reset(card);

	/* Check which widgets we need to power and store them in
	 * lists indicating if they should be powered up or down.  We
	 * only check widgets that have been flagged as dirty but note
	 * that new widgets may be added to the dirty list while we
	 * iterate.
	 */
	list_for_each_entry(w, &card->dapm_dirty, dirty) {
		dapm_power_one_widget(w, &up_list, &down_list);
	}

	list_for_each_entry(w, &card->widgets, list) {
		switch (w->id) {
		case snd_soc_dapm_pre:
		case snd_soc_dapm_post:
			/* These widgets always need to be powered */
			break;
		default:
			list_del_init(&w->dirty);
			break;
		}

		if (w->new_power) {
			d = w->dapm;

			/* Supplies and micbiases only bring the
			 * context up to STANDBY as unless something
			 * else is active and passing audio they
			 * generally don't require full power.  Signal
			 * generators are virtual pins and have no
			 * power impact themselves.
			 */
			switch (w->id) {
			case snd_soc_dapm_siggen:
			case snd_soc_dapm_vmid:
				break;
			case snd_soc_dapm_supply:
			case snd_soc_dapm_regulator_supply:
			case snd_soc_dapm_clock_supply:
			case snd_soc_dapm_micbias:
				if (d->target_bias_level < SND_SOC_BIAS_STANDBY)
					d->target_bias_level = SND_SOC_BIAS_STANDBY;
				break;
			default:
				d->target_bias_level = SND_SOC_BIAS_ON;
				break;
			}
		}

	}

	/* Force all contexts in the card to the same bias state if
	 * they're not ground referenced.
	 */
	bias = SND_SOC_BIAS_OFF;
	list_for_each_entry(d, &card->dapm_list, list)
		if (d->target_bias_level > bias)
			bias = d->target_bias_level;
	list_for_each_entry(d, &card->dapm_list, list)
		if (!d->idle_bias_off)
			d->target_bias_level = bias;

	trace_snd_soc_dapm_walk_done(card);

	/* Run card bias changes at first */
	dapm_pre_sequence_async(&card->dapm, 0);
	/* Run other bias changes in parallel */
	list_for_each_entry(d, &card->dapm_list, list) {
		if (d != &card->dapm)
			async_schedule_domain(dapm_pre_sequence_async, d,
						&async_domain);
	}
	async_synchronize_full_domain(&async_domain);

	list_for_each_entry(w, &down_list, power_list) {
		dapm_seq_check_event(card, w, SND_SOC_DAPM_WILL_PMD);
	}

	list_for_each_entry(w, &up_list, power_list) {
		dapm_seq_check_event(card, w, SND_SOC_DAPM_WILL_PMU);
	}

	/* Power down widgets first; try to avoid amplifying pops. */
	dapm_seq_run(card, &down_list, event, false);

	dapm_widget_update(card);

	/* Now power up. */
	dapm_seq_run(card, &up_list, event, true);

	/* Run all the bias changes in parallel */
	list_for_each_entry(d, &card->dapm_list, list) {
		if (d != &card->dapm)
			async_schedule_domain(dapm_post_sequence_async, d,
						&async_domain);
	}
	async_synchronize_full_domain(&async_domain);
	/* Run card bias changes at last */
	dapm_post_sequence_async(&card->dapm, 0);

	/* do we need to notify any clients that DAPM event is complete */
	list_for_each_entry(d, &card->dapm_list, list) {
		if (d->stream_event)
			d->stream_event(d, event);
	}

	pop_dbg(card->dev, card->pop_time,
		"DAPM sequencing finished, waiting %dms\n", card->pop_time);
	pop_wait(card->pop_time);

	trace_snd_soc_dapm_done(card);

	return 0;
}

#ifdef CONFIG_DEBUG_FS
static ssize_t dapm_widget_power_read_file(struct file *file,
					   char __user *user_buf,
					   size_t count, loff_t *ppos)
{
	struct snd_soc_dapm_widget *w = file->private_data;
	char *buf;
	int in, out;
	ssize_t ret;
	struct snd_soc_dapm_path *p = NULL;

	buf = kmalloc(PAGE_SIZE, GFP_KERNEL);
	if (!buf)
		return -ENOMEM;

	in = is_connected_input_ep(w, NULL);
	dapm_clear_walk_input(w->dapm, &w->sources);
	out = is_connected_output_ep(w, NULL);
	dapm_clear_walk_output(w->dapm, &w->sinks);

	ret = snprintf(buf, PAGE_SIZE, "%s: %s%s  in %d out %d",
		       w->name, w->power ? "On" : "Off",
		       w->force ? " (forced)" : "", in, out);

	if (w->reg >= 0)
		ret += snprintf(buf + ret, PAGE_SIZE - ret,
				" - R%d(0x%x) mask 0x%x",
				w->reg, w->reg, w->mask << w->shift);

	ret += snprintf(buf + ret, PAGE_SIZE - ret, "\n");

	if (w->sname)
		ret += snprintf(buf + ret, PAGE_SIZE - ret, " stream %s %s\n",
				w->sname,
				w->active ? "active" : "inactive");

	list_for_each_entry(p, &w->sources, list_sink) {
		if (p->connected && !p->connected(w, p->source))
			continue;

		if (p->connect)
			ret += snprintf(buf + ret, PAGE_SIZE - ret,
					" in  \"%s\" \"%s\"\n",
					p->name ? p->name : "static",
					p->source->name);
	}
	list_for_each_entry(p, &w->sinks, list_source) {
		if (p->connected && !p->connected(w, p->sink))
			continue;

		if (p->connect)
			ret += snprintf(buf + ret, PAGE_SIZE - ret,
					" out \"%s\" \"%s\"\n",
					p->name ? p->name : "static",
					p->sink->name);
	}

	ret = simple_read_from_buffer(user_buf, count, ppos, buf, ret);

	kfree(buf);
	return ret;
}

static const struct file_operations dapm_widget_power_fops = {
	.open = simple_open,
	.read = dapm_widget_power_read_file,
	.llseek = default_llseek,
};

static ssize_t dapm_bias_read_file(struct file *file, char __user *user_buf,
				   size_t count, loff_t *ppos)
{
	struct snd_soc_dapm_context *dapm = file->private_data;
	char *level;

	switch (dapm->bias_level) {
	case SND_SOC_BIAS_ON:
		level = "On\n";
		break;
	case SND_SOC_BIAS_PREPARE:
		level = "Prepare\n";
		break;
	case SND_SOC_BIAS_STANDBY:
		level = "Standby\n";
		break;
	case SND_SOC_BIAS_OFF:
		level = "Off\n";
		break;
	default:
		WARN(1, "Unknown bias_level %d\n", dapm->bias_level);
		level = "Unknown\n";
		break;
	}

	return simple_read_from_buffer(user_buf, count, ppos, level,
				       strlen(level));
}

static const struct file_operations dapm_bias_fops = {
	.open = simple_open,
	.read = dapm_bias_read_file,
	.llseek = default_llseek,
};

void snd_soc_dapm_debugfs_init(struct snd_soc_dapm_context *dapm,
	struct dentry *parent)
{
	struct dentry *d;

	dapm->debugfs_dapm = debugfs_create_dir("dapm", parent);

	if (!dapm->debugfs_dapm) {
		dev_warn(dapm->dev,
		       "ASoC: Failed to create DAPM debugfs directory\n");
		return;
	}

	d = debugfs_create_file("bias_level", 0444,
				dapm->debugfs_dapm, dapm,
				&dapm_bias_fops);
	if (!d)
		dev_warn(dapm->dev,
			 "ASoC: Failed to create bias level debugfs file\n");
}

static void dapm_debugfs_add_widget(struct snd_soc_dapm_widget *w)
{
	struct snd_soc_dapm_context *dapm = w->dapm;
	struct dentry *d;

	if (!dapm->debugfs_dapm || !w->name)
		return;

	d = debugfs_create_file(w->name, 0444,
				dapm->debugfs_dapm, w,
				&dapm_widget_power_fops);
	if (!d)
		dev_warn(w->dapm->dev,
			"ASoC: Failed to create %s debugfs file\n",
			w->name);
}

static void dapm_debugfs_cleanup(struct snd_soc_dapm_context *dapm)
{
	debugfs_remove_recursive(dapm->debugfs_dapm);
}

#else
void snd_soc_dapm_debugfs_init(struct snd_soc_dapm_context *dapm,
	struct dentry *parent)
{
}

static inline void dapm_debugfs_add_widget(struct snd_soc_dapm_widget *w)
{
}

static inline void dapm_debugfs_cleanup(struct snd_soc_dapm_context *dapm)
{
}

#endif

/* test and update the power status of a mux widget */
static int soc_dapm_mux_update_power(struct snd_soc_card *card,
				 struct snd_kcontrol *kcontrol, int mux, struct soc_enum *e)
{
	struct snd_soc_dapm_path *path;
	int found = 0;

	lockdep_assert_held(&card->dapm_mutex);

	/* find dapm widget path assoc with kcontrol */
	dapm_kcontrol_for_each_path(path, kcontrol) {
		if (!path->name || !e->texts[mux])
			continue;

		found = 1;
		/* we now need to match the string in the enum to the path */
		if (!(strcmp(path->name, e->texts[mux]))) {
			path->connect = 1; /* new connection */
			dapm_mark_dirty(path->source, "mux connection");
		} else {
			if (path->connect)
				dapm_mark_dirty(path->source,
						"mux disconnection");
			path->connect = 0; /* old connection must be powered down */
		}
		dapm_mark_dirty(path->sink, "mux change");
	}

	if (found)
		dapm_power_widgets(card, SND_SOC_DAPM_STREAM_NOP);

	return found;
}

int snd_soc_dapm_mux_update_power(struct snd_soc_dapm_context *dapm,
	struct snd_kcontrol *kcontrol, int mux, struct soc_enum *e,
	struct snd_soc_dapm_update *update)
{
	struct snd_soc_card *card = dapm->card;
	int ret;

	mutex_lock_nested(&card->dapm_mutex, SND_SOC_DAPM_CLASS_RUNTIME);
	card->update = update;
	ret = soc_dapm_mux_update_power(card, kcontrol, mux, e);
	card->update = NULL;
	mutex_unlock(&card->dapm_mutex);
	if (ret > 0)
		soc_dpcm_runtime_update(card);
	return ret;
}
EXPORT_SYMBOL_GPL(snd_soc_dapm_mux_update_power);

/* test and update the power status of a mixer or switch widget */
static int soc_dapm_mixer_update_power(struct snd_soc_card *card,
				   struct snd_kcontrol *kcontrol, int connect)
{
	struct snd_soc_dapm_path *path;
	int found = 0;

	lockdep_assert_held(&card->dapm_mutex);

	/* find dapm widget path assoc with kcontrol */
	dapm_kcontrol_for_each_path(path, kcontrol) {
		found = 1;
		path->connect = connect;
		dapm_mark_dirty(path->source, "mixer connection");
		dapm_mark_dirty(path->sink, "mixer update");
	}

	if (found)
		dapm_power_widgets(card, SND_SOC_DAPM_STREAM_NOP);

	return found;
}

int snd_soc_dapm_mixer_update_power(struct snd_soc_dapm_context *dapm,
	struct snd_kcontrol *kcontrol, int connect,
	struct snd_soc_dapm_update *update)
{
	struct snd_soc_card *card = dapm->card;
	int ret;

	mutex_lock_nested(&card->dapm_mutex, SND_SOC_DAPM_CLASS_RUNTIME);
	card->update = update;
	ret = soc_dapm_mixer_update_power(card, kcontrol, connect);
	card->update = NULL;
	mutex_unlock(&card->dapm_mutex);
	if (ret > 0)
		soc_dpcm_runtime_update(card);
	return ret;
}
EXPORT_SYMBOL_GPL(snd_soc_dapm_mixer_update_power);

/* show dapm widget status in sys fs */
static ssize_t dapm_widget_show(struct device *dev,
	struct device_attribute *attr, char *buf)
{
	struct snd_soc_pcm_runtime *rtd = dev_get_drvdata(dev);
	struct snd_soc_codec *codec =rtd->codec;
	struct snd_soc_dapm_widget *w;
	int count = 0;
	char *state = "not set";

	list_for_each_entry(w, &codec->card->widgets, list) {
		if (w->dapm != &codec->dapm)
			continue;

		/* only display widgets that burnm power */
		switch (w->id) {
		case snd_soc_dapm_hp:
		case snd_soc_dapm_mic:
		case snd_soc_dapm_spk:
		case snd_soc_dapm_line:
		case snd_soc_dapm_micbias:
		case snd_soc_dapm_dac:
		case snd_soc_dapm_adc:
		case snd_soc_dapm_pga:
		case snd_soc_dapm_out_drv:
		case snd_soc_dapm_mixer:
		case snd_soc_dapm_mixer_named_ctl:
		case snd_soc_dapm_supply:
		case snd_soc_dapm_regulator_supply:
		case snd_soc_dapm_clock_supply:
			if (w->name)
				count += sprintf(buf + count, "%s: %s\n",
					w->name, w->power ? "On":"Off");
		break;
		default:
		break;
		}
	}

	switch (codec->dapm.bias_level) {
	case SND_SOC_BIAS_ON:
		state = "On";
		break;
	case SND_SOC_BIAS_PREPARE:
		state = "Prepare";
		break;
	case SND_SOC_BIAS_STANDBY:
		state = "Standby";
		break;
	case SND_SOC_BIAS_OFF:
		state = "Off";
		break;
	}
	count += sprintf(buf + count, "PM State: %s\n", state);

	return count;
}

static DEVICE_ATTR(dapm_widget, 0444, dapm_widget_show, NULL);

int snd_soc_dapm_sys_add(struct device *dev)
{
	return device_create_file(dev, &dev_attr_dapm_widget);
}

static void snd_soc_dapm_sys_remove(struct device *dev)
{
	device_remove_file(dev, &dev_attr_dapm_widget);
}

static void dapm_free_path(struct snd_soc_dapm_path *path)
{
	list_del(&path->list_sink);
	list_del(&path->list_source);
	list_del(&path->list_kcontrol);
	list_del(&path->list);
	kfree(path);
}

/* free all dapm widgets and resources */
static void dapm_free_widgets(struct snd_soc_dapm_context *dapm)
{
	struct snd_soc_dapm_widget *w, *next_w;
	struct snd_soc_dapm_path *p, *next_p;

	list_for_each_entry_safe(w, next_w, &dapm->card->widgets, list) {
		if (w->dapm != dapm)
			continue;
		list_del(&w->list);
		/*
		 * remove source and sink paths associated to this widget.
		 * While removing the path, remove reference to it from both
		 * source and sink widgets so that path is removed only once.
		 */
		list_for_each_entry_safe(p, next_p, &w->sources, list_sink)
			dapm_free_path(p);

		list_for_each_entry_safe(p, next_p, &w->sinks, list_source)
			dapm_free_path(p);

		kfree(w->kcontrols);
		kfree(w->name);
		kfree(w);
	}
}

static struct snd_soc_dapm_widget *dapm_find_widget(
			struct snd_soc_dapm_context *dapm, const char *pin,
			bool search_other_contexts)
{
	struct snd_soc_dapm_widget *w;
	struct snd_soc_dapm_widget *fallback = NULL;

	list_for_each_entry(w, &dapm->card->widgets, list) {
		if (!strcmp(w->name, pin)) {
			if (w->dapm == dapm)
				return w;
			else
				fallback = w;
		}
	}

	if (search_other_contexts)
		return fallback;

	return NULL;
}

static int snd_soc_dapm_set_pin(struct snd_soc_dapm_context *dapm,
				const char *pin, int status)
{
	struct snd_soc_dapm_widget *w = dapm_find_widget(dapm, pin, true);

	dapm_assert_locked(dapm);

	if (!w) {
		dev_err(dapm->dev, "ASoC: DAPM unknown pin %s\n", pin);
		return -EINVAL;
	}

	if (w->connected != status)
		dapm_mark_dirty(w, "pin configuration");

	w->connected = status;
	if (status == 0)
		w->force = 0;

	return 0;
}

/**
 * snd_soc_dapm_sync_unlocked - scan and power dapm paths
 * @dapm: DAPM context
 *
 * Walks all dapm audio paths and powers widgets according to their
 * stream or path usage.
 *
 * Requires external locking.
 *
 * Returns 0 for success.
 */
int snd_soc_dapm_sync_unlocked(struct snd_soc_dapm_context *dapm)
{
	/*
	 * Suppress early reports (eg, jacks syncing their state) to avoid
	 * silly DAPM runs during card startup.
	 */
	if (!dapm->card || !dapm->card->instantiated)
		return 0;

	return dapm_power_widgets(dapm->card, SND_SOC_DAPM_STREAM_NOP);
}
EXPORT_SYMBOL_GPL(snd_soc_dapm_sync_unlocked);

/**
 * snd_soc_dapm_sync - scan and power dapm paths
 * @dapm: DAPM context
 *
 * Walks all dapm audio paths and powers widgets according to their
 * stream or path usage.
 *
 * Returns 0 for success.
 */
int snd_soc_dapm_sync(struct snd_soc_dapm_context *dapm)
{
	int ret;

	mutex_lock_nested(&dapm->card->dapm_mutex, SND_SOC_DAPM_CLASS_RUNTIME);
	ret = snd_soc_dapm_sync_unlocked(dapm);
	mutex_unlock(&dapm->card->dapm_mutex);
	return ret;
}
EXPORT_SYMBOL_GPL(snd_soc_dapm_sync);

static int snd_soc_dapm_add_path(struct snd_soc_dapm_context *dapm,
	struct snd_soc_dapm_widget *wsource, struct snd_soc_dapm_widget *wsink,
	const char *control,
	int (*connected)(struct snd_soc_dapm_widget *source,
			 struct snd_soc_dapm_widget *sink))
{
	struct snd_soc_dapm_path *path;
	int ret;

	path = kzalloc(sizeof(struct snd_soc_dapm_path), GFP_KERNEL);
	if (!path)
		return -ENOMEM;

	path->source = wsource;
	path->sink = wsink;
	path->connected = connected;
	INIT_LIST_HEAD(&path->list);
	INIT_LIST_HEAD(&path->list_kcontrol);
	INIT_LIST_HEAD(&path->list_source);
	INIT_LIST_HEAD(&path->list_sink);

	/* check for external widgets */
	if (wsink->id == snd_soc_dapm_input) {
		if (wsource->id == snd_soc_dapm_micbias ||
			wsource->id == snd_soc_dapm_mic ||
			wsource->id == snd_soc_dapm_line ||
			wsource->id == snd_soc_dapm_output)
			wsink->ext = 1;
	}
	if (wsource->id == snd_soc_dapm_output) {
		if (wsink->id == snd_soc_dapm_spk ||
			wsink->id == snd_soc_dapm_hp ||
			wsink->id == snd_soc_dapm_line ||
			wsink->id == snd_soc_dapm_input)
			wsource->ext = 1;
	}

	dapm_mark_dirty(wsource, "Route added");
	dapm_mark_dirty(wsink, "Route added");

	/* connect static paths */
	if (control == NULL) {
		list_add(&path->list, &dapm->card->paths);
		list_add(&path->list_sink, &wsink->sources);
		list_add(&path->list_source, &wsource->sinks);
		path->connect = 1;
		return 0;
	}

	/* connect dynamic paths */
	switch (wsink->id) {
	case snd_soc_dapm_adc:
	case snd_soc_dapm_dac:
	case snd_soc_dapm_pga:
	case snd_soc_dapm_out_drv:
	case snd_soc_dapm_input:
	case snd_soc_dapm_output:
	case snd_soc_dapm_siggen:
	case snd_soc_dapm_micbias:
	case snd_soc_dapm_vmid:
	case snd_soc_dapm_pre:
	case snd_soc_dapm_post:
	case snd_soc_dapm_supply:
	case snd_soc_dapm_regulator_supply:
	case snd_soc_dapm_clock_supply:
	case snd_soc_dapm_aif_in:
	case snd_soc_dapm_aif_out:
	case snd_soc_dapm_dai_in:
	case snd_soc_dapm_dai_out:
	case snd_soc_dapm_dai_link:
	case snd_soc_dapm_kcontrol:
		list_add(&path->list, &dapm->card->paths);
		list_add(&path->list_sink, &wsink->sources);
		list_add(&path->list_source, &wsource->sinks);
		path->connect = 1;
		return 0;
	case snd_soc_dapm_mux:
		ret = dapm_connect_mux(dapm, wsource, wsink, path, control,
			&wsink->kcontrol_news[0]);
		if (ret != 0)
			goto err;
		break;
	case snd_soc_dapm_switch:
	case snd_soc_dapm_mixer:
	case snd_soc_dapm_mixer_named_ctl:
		ret = dapm_connect_mixer(dapm, wsource, wsink, path, control);
		if (ret != 0)
			goto err;
		break;
	case snd_soc_dapm_hp:
	case snd_soc_dapm_mic:
	case snd_soc_dapm_line:
	case snd_soc_dapm_spk:
		list_add(&path->list, &dapm->card->paths);
		list_add(&path->list_sink, &wsink->sources);
		list_add(&path->list_source, &wsource->sinks);
		path->connect = 0;
		return 0;
	}

	return 0;
err:
	kfree(path);
	return ret;
}

static int snd_soc_dapm_add_route(struct snd_soc_dapm_context *dapm,
				  const struct snd_soc_dapm_route *route,
				  unsigned int is_prefixed)
{
	struct snd_soc_dapm_widget *wsource = NULL, *wsink = NULL, *w;
	struct snd_soc_dapm_widget *wtsource = NULL, *wtsink = NULL;
	const char *sink;
	const char *source;
	char prefixed_sink[80];
	char prefixed_source[80];
	int ret;

	if (dapm->codec && dapm->codec->name_prefix && !is_prefixed) {
		snprintf(prefixed_sink, sizeof(prefixed_sink), "%s %s",
			 dapm->codec->name_prefix, route->sink);
		sink = prefixed_sink;
		snprintf(prefixed_source, sizeof(prefixed_source), "%s %s",
			 dapm->codec->name_prefix, route->source);
		source = prefixed_source;
	} else {
		sink = route->sink;
		source = route->source;
	}

	/*
	 * find src and dest widgets over all widgets but favor a widget from
	 * current DAPM context
	 */
	list_for_each_entry(w, &dapm->card->widgets, list) {
		if (!wsink && !(strcmp(w->name, sink))) {
			wtsink = w;
			if (w->dapm == dapm)
				wsink = w;
			continue;
		}
		if (!wsource && !(strcmp(w->name, source))) {
			wtsource = w;
			if (w->dapm == dapm)
				wsource = w;
		}
	}
	/* use widget from another DAPM context if not found from this */
	if (!wsink)
		wsink = wtsink;
	if (!wsource)
		wsource = wtsource;

	if (wsource == NULL) {
		dev_err(dapm->dev, "ASoC: no source widget found for %s\n",
			route->source);
		return -ENODEV;
	}
	if (wsink == NULL) {
		dev_err(dapm->dev, "ASoC: no sink widget found for %s\n",
			route->sink);
		return -ENODEV;
	}

	ret = snd_soc_dapm_add_path(dapm, wsource, wsink, route->control,
		route->connected);
	if (ret)
		goto err;

	return 0;
err:
	dev_warn(dapm->dev, "ASoC: no dapm match for %s --> %s --> %s\n",
		 source, route->control, sink);
	return ret;
}

static int snd_soc_dapm_del_route(struct snd_soc_dapm_context *dapm,
				  const struct snd_soc_dapm_route *route)
{
	struct snd_soc_dapm_path *path, *p;
	const char *sink;
	const char *source;
	char prefixed_sink[80];
	char prefixed_source[80];

	if (route->control) {
		dev_err(dapm->dev,
			"ASoC: Removal of routes with controls not supported\n");
		return -EINVAL;
	}

	if (dapm->codec && dapm->codec->name_prefix) {
		snprintf(prefixed_sink, sizeof(prefixed_sink), "%s %s",
			 dapm->codec->name_prefix, route->sink);
		sink = prefixed_sink;
		snprintf(prefixed_source, sizeof(prefixed_source), "%s %s",
			 dapm->codec->name_prefix, route->source);
		source = prefixed_source;
	} else {
		sink = route->sink;
		source = route->source;
	}

	path = NULL;
	list_for_each_entry(p, &dapm->card->paths, list) {
		if (strcmp(p->source->name, source) != 0)
			continue;
		if (strcmp(p->sink->name, sink) != 0)
			continue;
		path = p;
		break;
	}

	if (path) {
		dapm_mark_dirty(path->source, "Route removed");
		dapm_mark_dirty(path->sink, "Route removed");

		dapm_free_path(path);
	} else {
		dev_warn(dapm->dev, "ASoC: Route %s->%s does not exist\n",
			 source, sink);
	}

	return 0;
}

/**
 * snd_soc_dapm_add_routes - Add routes between DAPM widgets
 * @dapm: DAPM context
 * @route: audio routes
 * @num: number of routes
 *
 * Connects 2 dapm widgets together via a named audio path. The sink is
 * the widget receiving the audio signal, whilst the source is the sender
 * of the audio signal.
 *
 * Returns 0 for success else error. On error all resources can be freed
 * with a call to snd_soc_card_free().
 */
int snd_soc_dapm_add_routes(struct snd_soc_dapm_context *dapm,
			    const struct snd_soc_dapm_route *route, int num)
{
	int i, r, ret = 0;

	mutex_lock_nested(&dapm->card->dapm_mutex, SND_SOC_DAPM_CLASS_INIT);
	for (i = 0; i < num; i++) {
		r = snd_soc_dapm_add_route(dapm, route, false);
		if (r < 0) {
			dev_err(dapm->dev, "ASoC: Failed to add route %s -> %s -> %s\n",
				route->source,
				route->control ? route->control : "direct",
				route->sink);
			ret = r;
		}
		route++;
	}
	mutex_unlock(&dapm->card->dapm_mutex);

	return ret;
}
EXPORT_SYMBOL_GPL(snd_soc_dapm_add_routes);

/**
 * snd_soc_dapm_del_routes - Remove routes between DAPM widgets
 * @dapm: DAPM context
 * @route: audio routes
 * @num: number of routes
 *
 * Removes routes from the DAPM context.
 */
int snd_soc_dapm_del_routes(struct snd_soc_dapm_context *dapm,
			    const struct snd_soc_dapm_route *route, int num)
{
	int i, ret = 0;

	mutex_lock_nested(&dapm->card->dapm_mutex, SND_SOC_DAPM_CLASS_INIT);
	for (i = 0; i < num; i++) {
		snd_soc_dapm_del_route(dapm, route);
		route++;
	}
	mutex_unlock(&dapm->card->dapm_mutex);

	return ret;
}
EXPORT_SYMBOL_GPL(snd_soc_dapm_del_routes);

static int snd_soc_dapm_weak_route(struct snd_soc_dapm_context *dapm,
				   const struct snd_soc_dapm_route *route)
{
	struct snd_soc_dapm_widget *source = dapm_find_widget(dapm,
							      route->source,
							      true);
	struct snd_soc_dapm_widget *sink = dapm_find_widget(dapm,
							    route->sink,
							    true);
	struct snd_soc_dapm_path *path;
	int count = 0;

	if (!source) {
		dev_err(dapm->dev, "ASoC: Unable to find source %s for weak route\n",
			route->source);
		return -ENODEV;
	}

	if (!sink) {
		dev_err(dapm->dev, "ASoC: Unable to find sink %s for weak route\n",
			route->sink);
		return -ENODEV;
	}

	if (route->control || route->connected)
		dev_warn(dapm->dev, "ASoC: Ignoring control for weak route %s->%s\n",
			 route->source, route->sink);

	list_for_each_entry(path, &source->sinks, list_source) {
		if (path->sink == sink) {
			path->weak = 1;
			count++;
		}
	}

	if (count == 0)
		dev_err(dapm->dev, "ASoC: No path found for weak route %s->%s\n",
			route->source, route->sink);
	if (count > 1)
		dev_warn(dapm->dev, "ASoC: %d paths found for weak route %s->%s\n",
			 count, route->source, route->sink);

	return 0;
}

/**
 * snd_soc_dapm_weak_routes - Mark routes between DAPM widgets as weak
 * @dapm: DAPM context
 * @route: audio routes
 * @num: number of routes
 *
 * Mark existing routes matching those specified in the passed array
 * as being weak, meaning that they are ignored for the purpose of
 * power decisions.  The main intended use case is for sidetone paths
 * which couple audio between other independent paths if they are both
 * active in order to make the combination work better at the user
 * level but which aren't intended to be "used".
 *
 * Note that CODEC drivers should not use this as sidetone type paths
 * can frequently also be used as bypass paths.
 */
int snd_soc_dapm_weak_routes(struct snd_soc_dapm_context *dapm,
			     const struct snd_soc_dapm_route *route, int num)
{
	int i, err;
	int ret = 0;

	mutex_lock_nested(&dapm->card->dapm_mutex, SND_SOC_DAPM_CLASS_INIT);
	for (i = 0; i < num; i++) {
		err = snd_soc_dapm_weak_route(dapm, route);
		if (err)
			ret = err;
		route++;
	}
	mutex_unlock(&dapm->card->dapm_mutex);

	return ret;
}
EXPORT_SYMBOL_GPL(snd_soc_dapm_weak_routes);

/**
 * snd_soc_dapm_new_widgets - add new dapm widgets
 * @dapm: DAPM context
 *
 * Checks the codec for any new dapm widgets and creates them if found.
 *
 * Returns 0 for success.
 */
int snd_soc_dapm_new_widgets(struct snd_soc_card *card)
{
	struct snd_soc_dapm_widget *w;
	unsigned int val;

	mutex_lock_nested(&card->dapm_mutex, SND_SOC_DAPM_CLASS_INIT);

	list_for_each_entry(w, &card->widgets, list)
	{
		if (w->new)
			continue;

		if (w->num_kcontrols) {
			w->kcontrols = kzalloc(w->num_kcontrols *
						sizeof(struct snd_kcontrol *),
						GFP_KERNEL);
			if (!w->kcontrols) {
				mutex_unlock(&card->dapm_mutex);
				return -ENOMEM;
			}
		}

		switch(w->id) {
		case snd_soc_dapm_switch:
		case snd_soc_dapm_mixer:
		case snd_soc_dapm_mixer_named_ctl:
			dapm_new_mixer(w);
			break;
		case snd_soc_dapm_mux:
			dapm_new_mux(w);
			break;
		case snd_soc_dapm_pga:
		case snd_soc_dapm_out_drv:
			dapm_new_pga(w);
			break;
		default:
			break;
		}

		/* Read the initial power state from the device */
		if (w->reg >= 0) {
			soc_widget_read(w, w->reg, &val);
			val = val >> w->shift;
			val &= w->mask;
			if (val == w->on_val)
				w->power = 1;
		}

		w->new = 1;

		dapm_mark_dirty(w, "new widget");
		dapm_debugfs_add_widget(w);
	}

	dapm_power_widgets(card, SND_SOC_DAPM_STREAM_NOP);
	mutex_unlock(&card->dapm_mutex);
	return 0;
}
EXPORT_SYMBOL_GPL(snd_soc_dapm_new_widgets);

/**
 * snd_soc_dapm_get_volsw - dapm mixer get callback
 * @kcontrol: mixer control
 * @ucontrol: control element information
 *
 * Callback to get the value of a dapm mixer control.
 *
 * Returns 0 for success.
 */
int snd_soc_dapm_get_volsw(struct snd_kcontrol *kcontrol,
	struct snd_ctl_elem_value *ucontrol)
{
	struct snd_soc_codec *codec = snd_soc_dapm_kcontrol_codec(kcontrol);
	struct snd_soc_card *card = codec->card;
	struct soc_mixer_control *mc =
		(struct soc_mixer_control *)kcontrol->private_value;
	int reg = mc->reg;
	unsigned int shift = mc->shift;
	int max = mc->max;
	unsigned int mask = (1 << fls(max)) - 1;
	unsigned int invert = mc->invert;
	unsigned int val;

	if (snd_soc_volsw_is_stereo(mc))
		dev_warn(codec->dapm.dev,
			 "ASoC: Control '%s' is stereo, which is not supported\n",
			 kcontrol->id.name);

	mutex_lock_nested(&card->dapm_mutex, SND_SOC_DAPM_CLASS_RUNTIME);
	if (dapm_kcontrol_is_powered(kcontrol) && reg != SND_SOC_NOPM)
		val = (snd_soc_read(codec, reg) >> shift) & mask;
	else
		val = dapm_kcontrol_get_value(kcontrol);
	mutex_unlock(&card->dapm_mutex);

	if (invert)
		ucontrol->value.integer.value[0] = max - val;
	else
		ucontrol->value.integer.value[0] = val;

	return 0;
}
EXPORT_SYMBOL_GPL(snd_soc_dapm_get_volsw);

/**
 * snd_soc_dapm_put_volsw - dapm mixer set callback
 * @kcontrol: mixer control
 * @ucontrol: control element information
 *
 * Callback to set the value of a dapm mixer control.
 *
 * Returns 0 for success.
 */
int snd_soc_dapm_put_volsw(struct snd_kcontrol *kcontrol,
	struct snd_ctl_elem_value *ucontrol)
{
	struct snd_soc_codec *codec = snd_soc_dapm_kcontrol_codec(kcontrol);
	struct snd_soc_card *card = codec->card;
	struct soc_mixer_control *mc =
		(struct soc_mixer_control *)kcontrol->private_value;
	int reg = mc->reg;
	unsigned int shift = mc->shift;
	int max = mc->max;
	unsigned int mask = (1 << fls(max)) - 1;
	unsigned int invert = mc->invert;
	unsigned int val;
	int connect, change;
	struct snd_soc_dapm_update update;
	int ret = 0;

	if (snd_soc_volsw_is_stereo(mc))
		dev_warn(codec->dapm.dev,
			 "ASoC: Control '%s' is stereo, which is not supported\n",
			 kcontrol->id.name);

	val = (ucontrol->value.integer.value[0] & mask);
	connect = !!val;

	if (invert)
		val = max - val;

	mutex_lock_nested(&card->dapm_mutex, SND_SOC_DAPM_CLASS_RUNTIME);

	change = dapm_kcontrol_set_value(kcontrol, val);
	if (change) {
		if (reg != SND_SOC_NOPM) {
			mask = mask << shift;
			val = val << shift;

			if (snd_soc_test_bits(codec, reg, mask, val)) {
				update.kcontrol = kcontrol;
				update.reg = reg;
				update.mask = mask;
				update.val = val;
				card->update = &update;
			}

		}

		ret = soc_dapm_mixer_update_power(card, kcontrol, connect);

		card->update = NULL;
	}

	mutex_unlock(&card->dapm_mutex);

	if (ret > 0)
		soc_dpcm_runtime_update(card);

	return change;
}
EXPORT_SYMBOL_GPL(snd_soc_dapm_put_volsw);

/**
 * snd_soc_dapm_get_enum_double - dapm enumerated double mixer get callback
 * @kcontrol: mixer control
 * @ucontrol: control element information
 *
 * Callback to get the value of a dapm enumerated double mixer control.
 *
 * Returns 0 for success.
 */
int snd_soc_dapm_get_enum_double(struct snd_kcontrol *kcontrol,
	struct snd_ctl_elem_value *ucontrol)
{
	struct snd_soc_codec *codec = snd_soc_dapm_kcontrol_codec(kcontrol);
	struct soc_enum *e = (struct soc_enum *)kcontrol->private_value;
	unsigned int reg_val, val;

	if (e->reg != SND_SOC_NOPM)
		reg_val = snd_soc_read(codec, e->reg);
	else
		reg_val = dapm_kcontrol_get_value(kcontrol);

	val = (reg_val >> e->shift_l) & e->mask;
	ucontrol->value.enumerated.item[0] = snd_soc_enum_val_to_item(e, val);
	if (e->shift_l != e->shift_r) {
		val = (reg_val >> e->shift_r) & e->mask;
		val = snd_soc_enum_val_to_item(e, val);
		ucontrol->value.enumerated.item[1] = val;
	}

	return 0;
}
EXPORT_SYMBOL_GPL(snd_soc_dapm_get_enum_double);

/**
 * snd_soc_dapm_put_enum_double - dapm enumerated double mixer set callback
 * @kcontrol: mixer control
 * @ucontrol: control element information
 *
 * Callback to set the value of a dapm enumerated double mixer control.
 *
 * Returns 0 for success.
 */
int snd_soc_dapm_put_enum_double(struct snd_kcontrol *kcontrol,
	struct snd_ctl_elem_value *ucontrol)
{
	struct snd_soc_codec *codec = snd_soc_dapm_kcontrol_codec(kcontrol);
	struct snd_soc_card *card = codec->card;
	struct soc_enum *e = (struct soc_enum *)kcontrol->private_value;
	unsigned int *item = ucontrol->value.enumerated.item;
	unsigned int val, change;
	unsigned int mask;
	struct snd_soc_dapm_update update;
	int ret = 0;

	if (item[0] >= e->items)
		return -EINVAL;

	val = snd_soc_enum_item_to_val(e, item[0]) << e->shift_l;
	mask = e->mask << e->shift_l;
	if (e->shift_l != e->shift_r) {
		if (item[1] > e->items)
			return -EINVAL;
		val |= snd_soc_enum_item_to_val(e, item[1]) << e->shift_l;
		mask |= e->mask << e->shift_r;
	}

	mutex_lock_nested(&card->dapm_mutex, SND_SOC_DAPM_CLASS_RUNTIME);

	if (e->reg != SND_SOC_NOPM)
		change = snd_soc_test_bits(codec, e->reg, mask, val);
	else
		change = dapm_kcontrol_set_value(kcontrol, val);

	if (change) {
		if (e->reg != SND_SOC_NOPM) {
			update.kcontrol = kcontrol;
			update.reg = e->reg;
			update.mask = mask;
			update.val = val;
			card->update = &update;
		}

		ret = soc_dapm_mux_update_power(card, kcontrol, item[0], e);

		card->update = NULL;
	}

	mutex_unlock(&card->dapm_mutex);

	if (ret > 0)
		soc_dpcm_runtime_update(card);

	return change;
}
EXPORT_SYMBOL_GPL(snd_soc_dapm_put_enum_double);

/**
 * snd_soc_dapm_info_pin_switch - Info for a pin switch
 *
 * @kcontrol: mixer control
 * @uinfo: control element information
 *
 * Callback to provide information about a pin switch control.
 */
int snd_soc_dapm_info_pin_switch(struct snd_kcontrol *kcontrol,
				 struct snd_ctl_elem_info *uinfo)
{
	uinfo->type = SNDRV_CTL_ELEM_TYPE_BOOLEAN;
	uinfo->count = 1;
	uinfo->value.integer.min = 0;
	uinfo->value.integer.max = 1;

	return 0;
}
EXPORT_SYMBOL_GPL(snd_soc_dapm_info_pin_switch);

/**
 * snd_soc_dapm_get_pin_switch - Get information for a pin switch
 *
 * @kcontrol: mixer control
 * @ucontrol: Value
 */
int snd_soc_dapm_get_pin_switch(struct snd_kcontrol *kcontrol,
				struct snd_ctl_elem_value *ucontrol)
{
	struct snd_soc_card *card = snd_kcontrol_chip(kcontrol);
	const char *pin = (const char *)kcontrol->private_value;

	mutex_lock_nested(&card->dapm_mutex, SND_SOC_DAPM_CLASS_RUNTIME);

	ucontrol->value.integer.value[0] =
		snd_soc_dapm_get_pin_status(&card->dapm, pin);

	mutex_unlock(&card->dapm_mutex);

	return 0;
}
EXPORT_SYMBOL_GPL(snd_soc_dapm_get_pin_switch);

/**
 * snd_soc_dapm_put_pin_switch - Set information for a pin switch
 *
 * @kcontrol: mixer control
 * @ucontrol: Value
 */
int snd_soc_dapm_put_pin_switch(struct snd_kcontrol *kcontrol,
				struct snd_ctl_elem_value *ucontrol)
{
	struct snd_soc_card *card = snd_kcontrol_chip(kcontrol);
	const char *pin = (const char *)kcontrol->private_value;

	if (ucontrol->value.integer.value[0])
		snd_soc_dapm_enable_pin(&card->dapm, pin);
	else
		snd_soc_dapm_disable_pin(&card->dapm, pin);

	snd_soc_dapm_sync(&card->dapm);
	return 0;
}
EXPORT_SYMBOL_GPL(snd_soc_dapm_put_pin_switch);

static struct snd_soc_dapm_widget *
snd_soc_dapm_new_control(struct snd_soc_dapm_context *dapm,
			 const struct snd_soc_dapm_widget *widget)
{
	struct snd_soc_dapm_widget *w;
	int ret;

	if ((w = dapm_cnew_widget(widget)) == NULL)
		return NULL;

	switch (w->id) {
	case snd_soc_dapm_regulator_supply:
		w->regulator = devm_regulator_get(dapm->dev, w->name);
		if (IS_ERR(w->regulator)) {
			ret = PTR_ERR(w->regulator);
			dev_err(dapm->dev, "ASoC: Failed to request %s: %d\n",
				w->name, ret);
			return NULL;
		}

		if (w->on_val & SND_SOC_DAPM_REGULATOR_BYPASS) {
			ret = regulator_allow_bypass(w->regulator, true);
			if (ret != 0)
				dev_warn(w->dapm->dev,
					 "ASoC: Failed to bypass %s: %d\n",
					 w->name, ret);
		}
		break;
	case snd_soc_dapm_clock_supply:
#ifdef CONFIG_CLKDEV_LOOKUP
		w->clk = devm_clk_get(dapm->dev, w->name);
		if (IS_ERR(w->clk)) {
			ret = PTR_ERR(w->clk);
			dev_err(dapm->dev, "ASoC: Failed to request %s: %d\n",
				w->name, ret);
			return NULL;
		}
#else
		return NULL;
#endif
		break;
	default:
		break;
	}

	if (dapm->codec && dapm->codec->name_prefix)
		w->name = kasprintf(GFP_KERNEL, "%s %s",
			dapm->codec->name_prefix, widget->name);
	else
		w->name = kasprintf(GFP_KERNEL, "%s", widget->name);

	if (w->name == NULL) {
		kfree(w);
		return NULL;
	}

	switch (w->id) {
	case snd_soc_dapm_switch:
	case snd_soc_dapm_mixer:
	case snd_soc_dapm_mixer_named_ctl:
		w->power_check = dapm_generic_check_power;
		break;
	case snd_soc_dapm_mux:
		w->power_check = dapm_generic_check_power;
		break;
	case snd_soc_dapm_dai_out:
		w->power_check = dapm_adc_check_power;
		break;
	case snd_soc_dapm_dai_in:
		w->power_check = dapm_dac_check_power;
		break;
	case snd_soc_dapm_adc:
	case snd_soc_dapm_aif_out:
	case snd_soc_dapm_dac:
	case snd_soc_dapm_aif_in:
	case snd_soc_dapm_pga:
	case snd_soc_dapm_out_drv:
	case snd_soc_dapm_input:
	case snd_soc_dapm_output:
	case snd_soc_dapm_micbias:
	case snd_soc_dapm_spk:
	case snd_soc_dapm_hp:
	case snd_soc_dapm_mic:
	case snd_soc_dapm_line:
	case snd_soc_dapm_dai_link:
		w->power_check = dapm_generic_check_power;
		break;
	case snd_soc_dapm_supply:
	case snd_soc_dapm_regulator_supply:
	case snd_soc_dapm_clock_supply:
	case snd_soc_dapm_kcontrol:
		w->power_check = dapm_supply_check_power;
		break;
	default:
		w->power_check = dapm_always_on_check_power;
		break;
	}

	w->dapm = dapm;
	w->codec = dapm->codec;
	w->platform = dapm->platform;
	INIT_LIST_HEAD(&w->sources);
	INIT_LIST_HEAD(&w->sinks);
	INIT_LIST_HEAD(&w->list);
	INIT_LIST_HEAD(&w->dirty);
	list_add(&w->list, &dapm->card->widgets);

	/* machine layer set ups unconnected pins and insertions */
	w->connected = 1;
	return w;
}

/**
 * snd_soc_dapm_new_controls - create new dapm controls
 * @dapm: DAPM context
 * @widget: widget array
 * @num: number of widgets
 *
 * Creates new DAPM controls based upon the templates.
 *
 * Returns 0 for success else error.
 */
int snd_soc_dapm_new_controls(struct snd_soc_dapm_context *dapm,
	const struct snd_soc_dapm_widget *widget,
	int num)
{
	struct snd_soc_dapm_widget *w;
	int i;
	int ret = 0;

	mutex_lock_nested(&dapm->card->dapm_mutex, SND_SOC_DAPM_CLASS_INIT);
	for (i = 0; i < num; i++) {
		w = snd_soc_dapm_new_control(dapm, widget);
		if (!w) {
			dev_err(dapm->dev,
				"ASoC: Failed to create DAPM control %s\n",
				widget->name);
			ret = -ENOMEM;
			break;
		}
		widget++;
	}
	mutex_unlock(&dapm->card->dapm_mutex);
	return ret;
}
EXPORT_SYMBOL_GPL(snd_soc_dapm_new_controls);

static int snd_soc_dai_link_event(struct snd_soc_dapm_widget *w,
				  struct snd_kcontrol *kcontrol, int event)
{
	struct snd_soc_dapm_path *source_p, *sink_p;
	struct snd_soc_dai *source, *sink;
	const struct snd_soc_pcm_stream *config = w->params;
	struct snd_pcm_substream substream;
	struct snd_pcm_hw_params *params = NULL;
	u64 fmt;
	int ret;

	if (WARN_ON(!config) ||
	    WARN_ON(list_empty(&w->sources) || list_empty(&w->sinks)))
		return -EINVAL;

	/* We only support a single source and sink, pick the first */
	source_p = list_first_entry(&w->sources, struct snd_soc_dapm_path,
				    list_sink);
	sink_p = list_first_entry(&w->sinks, struct snd_soc_dapm_path,
				  list_source);

	if (WARN_ON(!source_p || !sink_p) ||
	    WARN_ON(!sink_p->source || !source_p->sink) ||
	    WARN_ON(!source_p->source || !sink_p->sink))
		return -EINVAL;

	source = source_p->source->priv;
	sink = sink_p->sink->priv;

	/* Be a little careful as we don't want to overflow the mask array */
	if (config->formats) {
		fmt = ffs(config->formats) - 1;
	} else {
		dev_warn(w->dapm->dev, "ASoC: Invalid format %llx specified\n",
			 config->formats);
		fmt = 0;
	}

	/* Currently very limited parameter selection */
	params = kzalloc(sizeof(*params), GFP_KERNEL);
	if (!params) {
		ret = -ENOMEM;
		goto out;
	}
	snd_mask_set(hw_param_mask(params, SNDRV_PCM_HW_PARAM_FORMAT), fmt);

	hw_param_interval(params, SNDRV_PCM_HW_PARAM_RATE)->min =
		config->rate_min;
	hw_param_interval(params, SNDRV_PCM_HW_PARAM_RATE)->max =
		config->rate_max;

	hw_param_interval(params, SNDRV_PCM_HW_PARAM_CHANNELS)->min
		= config->channels_min;
	hw_param_interval(params, SNDRV_PCM_HW_PARAM_CHANNELS)->max
		= config->channels_max;

	memset(&substream, 0, sizeof(substream));

	switch (event) {
	case SND_SOC_DAPM_PRE_PMU:
		if (source->driver->ops && source->driver->ops->hw_params) {
			substream.stream = SNDRV_PCM_STREAM_CAPTURE;
			ret = source->driver->ops->hw_params(&substream,
							     params, source);
			if (ret != 0) {
				dev_err(source->dev,
					"ASoC: hw_params() failed: %d\n", ret);
				goto out;
			}
		}

		if (sink->driver->ops && sink->driver->ops->hw_params) {
			substream.stream = SNDRV_PCM_STREAM_PLAYBACK;
			ret = sink->driver->ops->hw_params(&substream, params,
							   sink);
			if (ret != 0) {
				dev_err(sink->dev,
					"ASoC: hw_params() failed: %d\n", ret);
				goto out;
			}
		}
		break;

	case SND_SOC_DAPM_POST_PMU:
		ret = snd_soc_dai_digital_mute(sink, 0,
					       SNDRV_PCM_STREAM_PLAYBACK);
		if (ret != 0 && ret != -ENOTSUPP)
			dev_warn(sink->dev, "ASoC: Failed to unmute: %d\n", ret);
		ret = 0;
		break;

	case SND_SOC_DAPM_PRE_PMD:
		ret = snd_soc_dai_digital_mute(sink, 1,
					       SNDRV_PCM_STREAM_PLAYBACK);
		if (ret != 0 && ret != -ENOTSUPP)
			dev_warn(sink->dev, "ASoC: Failed to mute: %d\n", ret);
		ret = 0;
		break;

	default:
		WARN(1, "Unknown event %d\n", event);
		return -EINVAL;
	}

out:
	kfree(params);
	return ret;
}

int snd_soc_dapm_new_pcm(struct snd_soc_card *card,
			 const struct snd_soc_pcm_stream *params,
			 struct snd_soc_dapm_widget *source,
			 struct snd_soc_dapm_widget *sink)
{
	struct snd_soc_dapm_route routes[2];
	struct snd_soc_dapm_widget template;
	struct snd_soc_dapm_widget *w;
	size_t len;
	char *link_name;

	len = strlen(source->name) + strlen(sink->name) + 2;
	link_name = devm_kzalloc(card->dev, len, GFP_KERNEL);
	if (!link_name)
		return -ENOMEM;
	snprintf(link_name, len, "%s-%s", source->name, sink->name);

	memset(&template, 0, sizeof(template));
	template.reg = SND_SOC_NOPM;
	template.id = snd_soc_dapm_dai_link;
	template.name = link_name;
	template.event = snd_soc_dai_link_event;
	template.event_flags = SND_SOC_DAPM_PRE_PMU | SND_SOC_DAPM_POST_PMU |
		SND_SOC_DAPM_PRE_PMD;

	dev_dbg(card->dev, "ASoC: adding %s widget\n", link_name);

	w = snd_soc_dapm_new_control(&card->dapm, &template);
	if (!w) {
		dev_err(card->dev, "ASoC: Failed to create %s widget\n",
			link_name);
		return -ENOMEM;
	}

	w->params = params;

	memset(&routes, 0, sizeof(routes));

	routes[0].source = source->name;
	routes[0].sink = link_name;
	routes[1].source = link_name;
	routes[1].sink = sink->name;

	return snd_soc_dapm_add_routes(&card->dapm, routes,
				       ARRAY_SIZE(routes));
}

int snd_soc_dapm_new_dai_widgets(struct snd_soc_dapm_context *dapm,
				 struct snd_soc_dai *dai)
{
	struct snd_soc_dapm_widget template;
	struct snd_soc_dapm_widget *w;

	WARN_ON(dapm->dev != dai->dev);

	memset(&template, 0, sizeof(template));
	template.reg = SND_SOC_NOPM;

	if (dai->driver->playback.stream_name) {
		template.id = snd_soc_dapm_dai_in;
		template.name = dai->driver->playback.stream_name;
		template.sname = dai->driver->playback.stream_name;

		dev_dbg(dai->dev, "ASoC: adding %s widget\n",
			template.name);

		w = snd_soc_dapm_new_control(dapm, &template);
		if (!w) {
			dev_err(dapm->dev, "ASoC: Failed to create %s widget\n",
				dai->driver->playback.stream_name);
			return -ENOMEM;
		}

		w->priv = dai;
		dai->playback_widget = w;
	}

	if (dai->driver->capture.stream_name) {
		template.id = snd_soc_dapm_dai_out;
		template.name = dai->driver->capture.stream_name;
		template.sname = dai->driver->capture.stream_name;

		dev_dbg(dai->dev, "ASoC: adding %s widget\n",
			template.name);

		w = snd_soc_dapm_new_control(dapm, &template);
		if (!w) {
			dev_err(dapm->dev, "ASoC: Failed to create %s widget\n",
				dai->driver->capture.stream_name);
			return -ENOMEM;
		}

		w->priv = dai;
		dai->capture_widget = w;
	}

	return 0;
}

int snd_soc_dapm_link_dai_widgets(struct snd_soc_card *card)
{
	struct snd_soc_dapm_widget *dai_w, *w;
	struct snd_soc_dai *dai;

	/* For each DAI widget... */
	list_for_each_entry(dai_w, &card->widgets, list) {
		switch (dai_w->id) {
		case snd_soc_dapm_dai_in:
		case snd_soc_dapm_dai_out:
			break;
		default:
			continue;
		}

		dai = dai_w->priv;

		/* ...find all widgets with the same stream and link them */
		list_for_each_entry(w, &card->widgets, list) {
			if (w->dapm != dai_w->dapm)
				continue;

			switch (w->id) {
			case snd_soc_dapm_dai_in:
			case snd_soc_dapm_dai_out:
				continue;
			default:
				break;
			}

			if (!w->sname || !strstr(w->sname, dai_w->name))
				continue;

			if (dai->driver->playback.stream_name &&
			    strstr(w->sname,
				   dai->driver->playback.stream_name)) {
				dev_dbg(dai->dev, "%s -> %s\n",
					 dai->playback_widget->name, w->name);

				snd_soc_dapm_add_path(w->dapm,
					dai->playback_widget, w, NULL, NULL);
			}

			if (dai->driver->capture.stream_name &&
			    strstr(w->sname,
				   dai->driver->capture.stream_name)) {
				dev_dbg(dai->dev, "%s -> %s\n",
					w->name, dai->capture_widget->name);

				snd_soc_dapm_add_path(w->dapm, w,
					dai->capture_widget, NULL, NULL);
			}
		}
	}

	return 0;
}

void snd_soc_dapm_connect_dai_link_widgets(struct snd_soc_card *card)
{
	struct snd_soc_pcm_runtime *rtd = card->rtd;
	struct snd_soc_dai *cpu_dai, *codec_dai;
	struct snd_soc_dapm_route r;
	int i;

	memset(&r, 0, sizeof(r));

	/* for each BE DAI link... */
	for (i = 0; i < card->num_rtd; i++) {
		rtd = &card->rtd[i];
		cpu_dai = rtd->cpu_dai;
		codec_dai = rtd->codec_dai;

		/*
		 * dynamic FE links have no fixed DAI mapping.
		 * CODEC<->CODEC links have no direct connection.
		 */
		if (rtd->dai_link->dynamic || rtd->dai_link->params)
			continue;

		/* there is no point in connecting BE DAI links with dummies */
		if (snd_soc_dai_is_dummy(codec_dai) ||
			snd_soc_dai_is_dummy(cpu_dai))
			continue;

		/* connect BE DAI playback if widgets are valid */
		if (codec_dai->playback_widget && cpu_dai->playback_widget) {
			r.source = cpu_dai->playback_widget->name;
			r.sink = codec_dai->playback_widget->name;
			dev_dbg(rtd->dev, "connected DAI link %s:%s -> %s:%s\n",
				cpu_dai->codec->name, r.source,
				codec_dai->platform->name, r.sink);

			snd_soc_dapm_add_route(&card->dapm, &r, true);
		}

		/* connect BE DAI capture if widgets are valid */
		if (codec_dai->capture_widget && cpu_dai->capture_widget) {
			r.source = codec_dai->capture_widget->name;
			r.sink = cpu_dai->capture_widget->name;
			dev_dbg(rtd->dev, "connected DAI link %s:%s -> %s:%s\n",
				codec_dai->codec->name, r.source,
				cpu_dai->platform->name, r.sink);

			snd_soc_dapm_add_route(&card->dapm, &r, true);
		}

	}
}

static void soc_dapm_stream_event(struct snd_soc_pcm_runtime *rtd, int stream,
	int event)
{

	struct snd_soc_dapm_widget *w_cpu, *w_codec;
	struct snd_soc_dai *cpu_dai = rtd->cpu_dai;
	struct snd_soc_dai *codec_dai = rtd->codec_dai;

	if (stream == SNDRV_PCM_STREAM_PLAYBACK) {
		w_cpu = cpu_dai->playback_widget;
		w_codec = codec_dai->playback_widget;
	} else {
		w_cpu = cpu_dai->capture_widget;
		w_codec = codec_dai->capture_widget;
	}

	if (w_cpu) {

		dapm_mark_dirty(w_cpu, "stream event");

		switch (event) {
		case SND_SOC_DAPM_STREAM_START:
			w_cpu->active = 1;
			break;
		case SND_SOC_DAPM_STREAM_STOP:
			w_cpu->active = 0;
			break;
		case SND_SOC_DAPM_STREAM_SUSPEND:
		case SND_SOC_DAPM_STREAM_RESUME:
		case SND_SOC_DAPM_STREAM_PAUSE_PUSH:
		case SND_SOC_DAPM_STREAM_PAUSE_RELEASE:
			break;
		}
	}

	if (w_codec) {

		dapm_mark_dirty(w_codec, "stream event");

		switch (event) {
		case SND_SOC_DAPM_STREAM_START:
			w_codec->active = 1;
			break;
		case SND_SOC_DAPM_STREAM_STOP:
			w_codec->active = 0;
			break;
		case SND_SOC_DAPM_STREAM_SUSPEND:
		case SND_SOC_DAPM_STREAM_RESUME:
		case SND_SOC_DAPM_STREAM_PAUSE_PUSH:
		case SND_SOC_DAPM_STREAM_PAUSE_RELEASE:
			break;
		}
	}

	dapm_power_widgets(rtd->card, event);
}

/**
 * snd_soc_dapm_stream_event - send a stream event to the dapm core
 * @rtd: PCM runtime data
 * @stream: stream name
 * @event: stream event
 *
 * Sends a stream event to the dapm core. The core then makes any
 * necessary widget power changes.
 *
 * Returns 0 for success else error.
 */
void snd_soc_dapm_stream_event(struct snd_soc_pcm_runtime *rtd, int stream,
			      int event)
{
	struct snd_soc_card *card = rtd->card;

	mutex_lock_nested(&card->dapm_mutex, SND_SOC_DAPM_CLASS_RUNTIME);
	soc_dapm_stream_event(rtd, stream, event);
	mutex_unlock(&card->dapm_mutex);
}

/**
 * snd_soc_dapm_enable_pin_unlocked - enable pin.
 * @dapm: DAPM context
 * @pin: pin name
 *
 * Enables input/output pin and its parents or children widgets iff there is
 * a valid audio route and active audio stream.
 *
 * Requires external locking.
 *
 * NOTE: snd_soc_dapm_sync() needs to be called after this for DAPM to
 * do any widget power switching.
 */
int snd_soc_dapm_enable_pin_unlocked(struct snd_soc_dapm_context *dapm,
				   const char *pin)
{
	return snd_soc_dapm_set_pin(dapm, pin, 1);
}
EXPORT_SYMBOL_GPL(snd_soc_dapm_enable_pin_unlocked);

/**
 * snd_soc_dapm_enable_pin - enable pin.
 * @dapm: DAPM context
 * @pin: pin name
 *
 * Enables input/output pin and its parents or children widgets iff there is
 * a valid audio route and active audio stream.
 *
 * NOTE: snd_soc_dapm_sync() needs to be called after this for DAPM to
 * do any widget power switching.
 */
int snd_soc_dapm_enable_pin(struct snd_soc_dapm_context *dapm, const char *pin)
{
	int ret;

	mutex_lock_nested(&dapm->card->dapm_mutex, SND_SOC_DAPM_CLASS_RUNTIME);

	ret = snd_soc_dapm_set_pin(dapm, pin, 1);

	mutex_unlock(&dapm->card->dapm_mutex);

	return ret;
}
EXPORT_SYMBOL_GPL(snd_soc_dapm_enable_pin);

/**
 * snd_soc_dapm_force_enable_pin_unlocked - force a pin to be enabled
 * @dapm: DAPM context
 * @pin: pin name
 *
 * Enables input/output pin regardless of any other state.  This is
 * intended for use with microphone bias supplies used in microphone
 * jack detection.
 *
 * Requires external locking.
 *
 * NOTE: snd_soc_dapm_sync() needs to be called after this for DAPM to
 * do any widget power switching.
 */
int snd_soc_dapm_force_enable_pin_unlocked(struct snd_soc_dapm_context *dapm,
					 const char *pin)
{
	struct snd_soc_dapm_widget *w = dapm_find_widget(dapm, pin, true);

	if (!w) {
		dev_err(dapm->dev, "ASoC: unknown pin %s\n", pin);
		return -EINVAL;
	}

	dev_dbg(w->dapm->dev, "ASoC: force enable pin %s\n", pin);
	w->connected = 1;
	w->force = 1;
	dapm_mark_dirty(w, "force enable");

	return 0;
}
EXPORT_SYMBOL_GPL(snd_soc_dapm_force_enable_pin_unlocked);

/**
 * snd_soc_dapm_force_enable_pin - force a pin to be enabled
 * @dapm: DAPM context
 * @pin: pin name
 *
 * Enables input/output pin regardless of any other state.  This is
 * intended for use with microphone bias supplies used in microphone
 * jack detection.
 *
 * NOTE: snd_soc_dapm_sync() needs to be called after this for DAPM to
 * do any widget power switching.
 */
int snd_soc_dapm_force_enable_pin(struct snd_soc_dapm_context *dapm,
				  const char *pin)
{
	int ret;

	mutex_lock_nested(&dapm->card->dapm_mutex, SND_SOC_DAPM_CLASS_RUNTIME);

	ret = snd_soc_dapm_force_enable_pin_unlocked(dapm, pin);

	mutex_unlock(&dapm->card->dapm_mutex);

	return ret;
}
EXPORT_SYMBOL_GPL(snd_soc_dapm_force_enable_pin);

/**
 * snd_soc_dapm_disable_pin_unlocked - disable pin.
 * @dapm: DAPM context
 * @pin: pin name
 *
 * Disables input/output pin and its parents or children widgets.
 *
 * Requires external locking.
 *
 * NOTE: snd_soc_dapm_sync() needs to be called after this for DAPM to
 * do any widget power switching.
 */
int snd_soc_dapm_disable_pin_unlocked(struct snd_soc_dapm_context *dapm,
				    const char *pin)
{
	return snd_soc_dapm_set_pin(dapm, pin, 0);
}
EXPORT_SYMBOL_GPL(snd_soc_dapm_disable_pin_unlocked);

/**
 * snd_soc_dapm_disable_pin - disable pin.
 * @dapm: DAPM context
 * @pin: pin name
 *
 * Disables input/output pin and its parents or children widgets.
 *
 * NOTE: snd_soc_dapm_sync() needs to be called after this for DAPM to
 * do any widget power switching.
 */
int snd_soc_dapm_disable_pin(struct snd_soc_dapm_context *dapm,
			     const char *pin)
{
	int ret;

	mutex_lock_nested(&dapm->card->dapm_mutex, SND_SOC_DAPM_CLASS_RUNTIME);

	ret = snd_soc_dapm_set_pin(dapm, pin, 0);

	mutex_unlock(&dapm->card->dapm_mutex);

	return ret;
}
EXPORT_SYMBOL_GPL(snd_soc_dapm_disable_pin);

/**
 * snd_soc_dapm_nc_pin_unlocked - permanently disable pin.
 * @dapm: DAPM context
 * @pin: pin name
 *
 * Marks the specified pin as being not connected, disabling it along
 * any parent or child widgets.  At present this is identical to
 * snd_soc_dapm_disable_pin() but in future it will be extended to do
 * additional things such as disabling controls which only affect
 * paths through the pin.
 *
 * Requires external locking.
 *
 * NOTE: snd_soc_dapm_sync() needs to be called after this for DAPM to
 * do any widget power switching.
 */
int snd_soc_dapm_nc_pin_unlocked(struct snd_soc_dapm_context *dapm,
			       const char *pin)
{
	return snd_soc_dapm_set_pin(dapm, pin, 0);
}
EXPORT_SYMBOL_GPL(snd_soc_dapm_nc_pin_unlocked);

/**
 * snd_soc_dapm_nc_pin - permanently disable pin.
 * @dapm: DAPM context
 * @pin: pin name
 *
 * Marks the specified pin as being not connected, disabling it along
 * any parent or child widgets.  At present this is identical to
 * snd_soc_dapm_disable_pin() but in future it will be extended to do
 * additional things such as disabling controls which only affect
 * paths through the pin.
 *
 * NOTE: snd_soc_dapm_sync() needs to be called after this for DAPM to
 * do any widget power switching.
 */
int snd_soc_dapm_nc_pin(struct snd_soc_dapm_context *dapm, const char *pin)
{
	int ret;

	mutex_lock_nested(&dapm->card->dapm_mutex, SND_SOC_DAPM_CLASS_RUNTIME);

	ret = snd_soc_dapm_set_pin(dapm, pin, 0);

	mutex_unlock(&dapm->card->dapm_mutex);

	return ret;
}
EXPORT_SYMBOL_GPL(snd_soc_dapm_nc_pin);

/**
 * snd_soc_dapm_get_pin_status - get audio pin status
 * @dapm: DAPM context
 * @pin: audio signal pin endpoint (or start point)
 *
 * Get audio pin status - connected or disconnected.
 *
 * Returns 1 for connected otherwise 0.
 */
int snd_soc_dapm_get_pin_status(struct snd_soc_dapm_context *dapm,
				const char *pin)
{
	struct snd_soc_dapm_widget *w = dapm_find_widget(dapm, pin, true);

	if (w)
		return w->connected;

	return 0;
}
EXPORT_SYMBOL_GPL(snd_soc_dapm_get_pin_status);

/**
 * snd_soc_dapm_ignore_suspend - ignore suspend status for DAPM endpoint
 * @dapm: DAPM context
 * @pin: audio signal pin endpoint (or start point)
 *
 * Mark the given endpoint or pin as ignoring suspend.  When the
 * system is disabled a path between two endpoints flagged as ignoring
 * suspend will not be disabled.  The path must already be enabled via
 * normal means at suspend time, it will not be turned on if it was not
 * already enabled.
 */
int snd_soc_dapm_ignore_suspend(struct snd_soc_dapm_context *dapm,
				const char *pin)
{
	struct snd_soc_dapm_widget *w = dapm_find_widget(dapm, pin, false);

	if (!w) {
		dev_err(dapm->dev, "ASoC: unknown pin %s\n", pin);
		return -EINVAL;
	}

	w->ignore_suspend = 1;

	return 0;
}
EXPORT_SYMBOL_GPL(snd_soc_dapm_ignore_suspend);

static bool snd_soc_dapm_widget_in_card_paths(struct snd_soc_card *card,
					      struct snd_soc_dapm_widget *w)
{
	struct snd_soc_dapm_path *p;

	list_for_each_entry(p, &card->paths, list) {
		if ((p->source == w) || (p->sink == w)) {
			dev_dbg(card->dev,
			    "... Path %s(id:%d dapm:%p) - %s(id:%d dapm:%p)\n",
			    p->source->name, p->source->id, p->source->dapm,
			    p->sink->name, p->sink->id, p->sink->dapm);

			/* Connected to something other than the codec */
			if (p->source->dapm != p->sink->dapm)
				return true;
			/*
			 * Loopback connection from codec external pin to
			 * codec external pin
			 */
			if (p->sink->id == snd_soc_dapm_input) {
				switch (p->source->id) {
				case snd_soc_dapm_output:
				case snd_soc_dapm_micbias:
					return true;
				default:
					break;
				}
			}
		}
	}

	return false;
}

/**
 * snd_soc_dapm_auto_nc_codec_pins - call snd_soc_dapm_nc_pin for unused pins
 * @codec: The codec whose pins should be processed
 *
 * Automatically call snd_soc_dapm_nc_pin() for any external pins in the codec
 * which are unused. Pins are used if they are connected externally to the
 * codec, whether that be to some other device, or a loop-back connection to
 * the codec itself.
 */
void snd_soc_dapm_auto_nc_codec_pins(struct snd_soc_codec *codec)
{
	struct snd_soc_card *card = codec->card;
	struct snd_soc_dapm_context *dapm = &codec->dapm;
	struct snd_soc_dapm_widget *w;

	dev_dbg(codec->dev, "ASoC: Auto NC: DAPMs: card:%p codec:%p\n",
		&card->dapm, &codec->dapm);

	list_for_each_entry(w, &card->widgets, list) {
		if (w->dapm != dapm)
			continue;
		switch (w->id) {
		case snd_soc_dapm_input:
		case snd_soc_dapm_output:
		case snd_soc_dapm_micbias:
			dev_dbg(codec->dev, "ASoC: Auto NC: Checking widget %s\n",
				w->name);
			if (!snd_soc_dapm_widget_in_card_paths(card, w)) {
				dev_dbg(codec->dev,
					"... Not in map; disabling\n");
				snd_soc_dapm_nc_pin(dapm, w->name);
			}
			break;
		default:
			break;
		}
	}
}

/**
 * snd_soc_dapm_free - free dapm resources
 * @dapm: DAPM context
 *
 * Free all dapm widgets and resources.
 */
void snd_soc_dapm_free(struct snd_soc_dapm_context *dapm)
{
	snd_soc_dapm_sys_remove(dapm->dev);
	dapm_debugfs_cleanup(dapm);
	dapm_free_widgets(dapm);
	list_del(&dapm->list);
}
EXPORT_SYMBOL_GPL(snd_soc_dapm_free);

static void soc_dapm_shutdown_dapm(struct snd_soc_dapm_context *dapm)
{
	struct snd_soc_card *card = dapm->card;
	struct snd_soc_dapm_widget *w;
	LIST_HEAD(down_list);
	int powerdown = 0;

	mutex_lock(&card->dapm_mutex);

	list_for_each_entry(w, &dapm->card->widgets, list) {
		if (w->dapm != dapm)
			continue;
		if (w->power) {
			dapm_seq_insert(w, &down_list, false);
			w->power = 0;
			powerdown = 1;
		}
	}

	/* If there were no widgets to power down we're already in
	 * standby.
	 */
	if (powerdown) {
		if (dapm->bias_level == SND_SOC_BIAS_ON)
			snd_soc_dapm_set_bias_level(dapm,
						    SND_SOC_BIAS_PREPARE);
		dapm_seq_run(card, &down_list, 0, false);
		if (dapm->bias_level == SND_SOC_BIAS_PREPARE)
			snd_soc_dapm_set_bias_level(dapm,
						    SND_SOC_BIAS_STANDBY);
	}

	mutex_unlock(&card->dapm_mutex);
}

/*
 * snd_soc_dapm_shutdown - callback for system shutdown
 */
void snd_soc_dapm_shutdown(struct snd_soc_card *card)
{
	struct snd_soc_dapm_context *dapm;

	list_for_each_entry(dapm, &card->dapm_list, list) {
		if (dapm != &card->dapm) {
			soc_dapm_shutdown_dapm(dapm);
			if (dapm->bias_level == SND_SOC_BIAS_STANDBY)
				snd_soc_dapm_set_bias_level(dapm,
							    SND_SOC_BIAS_OFF);
		}
	}

	soc_dapm_shutdown_dapm(&card->dapm);
	if (card->dapm.bias_level == SND_SOC_BIAS_STANDBY)
		snd_soc_dapm_set_bias_level(&card->dapm,
					    SND_SOC_BIAS_OFF);
}

/* Module information */
MODULE_AUTHOR("Liam Girdwood, lrg@slimlogic.co.uk");
MODULE_DESCRIPTION("Dynamic Audio Power Management core for ALSA SoC");
MODULE_LICENSE("GPL");<|MERGE_RESOLUTION|>--- conflicted
+++ resolved
@@ -509,88 +509,6 @@
 	struct snd_soc_dapm_path *path, const char *control_name,
 	const struct snd_kcontrol_new *kcontrol)
 {
-<<<<<<< HEAD
-	switch (w->id) {
-	case snd_soc_dapm_switch:
-	case snd_soc_dapm_mixer:
-	case snd_soc_dapm_mixer_named_ctl: {
-		unsigned int val;
-		struct soc_mixer_control *mc = (struct soc_mixer_control *)
-			w->kcontrol_news[i].private_value;
-		int reg = mc->reg;
-		unsigned int shift = mc->shift;
-		int max = mc->max;
-		unsigned int mask = (1 << fls(max)) - 1;
-		unsigned int invert = mc->invert;
-
-		if (reg != SND_SOC_NOPM) {
-			soc_widget_read(w, reg, &val);
-			val = (val >> shift) & mask;
-			if (invert)
-				val = max - val;
-			p->connect = !!val;
-		} else {
-			p->connect = 0;
-		}
-
-	}
-	break;
-	case snd_soc_dapm_mux: {
-		struct soc_enum *e = (struct soc_enum *)
-			w->kcontrol_news[i].private_value;
-		unsigned int val, item;
-
-		if (e->reg != SND_SOC_NOPM) {
-			soc_widget_read(w, e->reg, &val);
-			val = (val >> e->shift_l) & e->mask;
-			item = snd_soc_enum_val_to_item(e, val);
-		} else {
-			/* since a virtual mux has no backing registers to
-			 * decide which path to connect, it will try to match
-			 * with the first enumeration.  This is to ensure
-			 * that the default mux choice (the first) will be
-			 * correctly powered up during initialization.
-			 */
-			item = 0;
-		}
-
-		if (item < e->items && !strcmp(p->name, e->texts[item]))
-			p->connect = 1;
-		else
-			p->connect = 0;
-	}
-	break;
-	/* does not affect routing - always connected */
-	case snd_soc_dapm_pga:
-	case snd_soc_dapm_out_drv:
-	case snd_soc_dapm_output:
-	case snd_soc_dapm_adc:
-	case snd_soc_dapm_input:
-	case snd_soc_dapm_siggen:
-	case snd_soc_dapm_dac:
-	case snd_soc_dapm_micbias:
-	case snd_soc_dapm_vmid:
-	case snd_soc_dapm_supply:
-	case snd_soc_dapm_regulator_supply:
-	case snd_soc_dapm_clock_supply:
-	case snd_soc_dapm_aif_in:
-	case snd_soc_dapm_aif_out:
-	case snd_soc_dapm_dai_in:
-	case snd_soc_dapm_dai_out:
-	case snd_soc_dapm_hp:
-	case snd_soc_dapm_mic:
-	case snd_soc_dapm_spk:
-	case snd_soc_dapm_line:
-	case snd_soc_dapm_dai_link:
-	case snd_soc_dapm_kcontrol:
-		p->connect = 1;
-	break;
-	/* does affect routing - dynamically connected */
-	case snd_soc_dapm_pre:
-	case snd_soc_dapm_post:
-		p->connect = 0;
-	break;
-=======
 	struct soc_enum *e = (struct soc_enum *)kcontrol->private_value;
 	unsigned int val, item;
 	int i;
@@ -607,21 +525,8 @@
 		 * correctly powered up during initialization.
 		 */
 		item = 0;
->>>>>>> 40dde7e2
-	}
-
-<<<<<<< HEAD
-/* connect mux widget to its interconnecting audio paths */
-static int dapm_connect_mux(struct snd_soc_dapm_context *dapm,
-	struct snd_soc_dapm_widget *src, struct snd_soc_dapm_widget *dest,
-	struct snd_soc_dapm_path *path, const char *control_name,
-	const struct snd_kcontrol_new *kcontrol)
-{
-	struct soc_enum *e = (struct soc_enum *)kcontrol->private_value;
-	int i;
-
-=======
->>>>>>> 40dde7e2
+	}
+
 	for (i = 0; i < e->items; i++) {
 		if (!(strcmp(control_name, e->texts[i]))) {
 			list_add(&path->list, &dapm->card->paths);
@@ -2952,19 +2857,22 @@
 	mutex_lock_nested(&card->dapm_mutex, SND_SOC_DAPM_CLASS_RUNTIME);
 
 	change = dapm_kcontrol_set_value(kcontrol, val);
+
+	if (reg != SND_SOC_NOPM) {
+		mask = mask << shift;
+		val = val << shift;
+
+		change = snd_soc_test_bits(codec, reg, mask, val);
+	}
+
 	if (change) {
 		if (reg != SND_SOC_NOPM) {
-			mask = mask << shift;
-			val = val << shift;
-
-			if (snd_soc_test_bits(codec, reg, mask, val)) {
-				update.kcontrol = kcontrol;
-				update.reg = reg;
-				update.mask = mask;
-				update.val = val;
-				card->update = &update;
-			}
-
+			update.kcontrol = kcontrol;
+			update.reg = reg;
+			update.mask = mask;
+			update.val = val;
+
+			card->update = &update;
 		}
 
 		ret = soc_dapm_mixer_update_power(card, kcontrol, connect);
