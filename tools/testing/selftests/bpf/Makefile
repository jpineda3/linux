--- conflicted
+++ resolved
@@ -120,15 +120,9 @@
 $(BPFOBJ): force
 	$(MAKE) -C $(BPFDIR) OUTPUT=$(OUTPUT)/
 
-<<<<<<< HEAD
-BPF_HELPERS := $(BPFDIR)/bpf_helper_defs.h $(wildcard $(BPFDIR)/bpf_*.h)
-$(BPFDIR)/bpf_helper_defs.h:
-	$(MAKE) -C $(BPFDIR) OUTPUT=$(OUTPUT)/ bpf_helper_defs.h
-=======
 BPF_HELPERS := $(OUTPUT)/bpf_helper_defs.h $(wildcard $(BPFDIR)/bpf_*.h)
 $(OUTPUT)/bpf_helper_defs.h:
 	$(MAKE) -C $(BPFDIR) OUTPUT=$(OUTPUT)/ $(OUTPUT)/bpf_helper_defs.h
->>>>>>> a7196caf
 
 # Get Clang's default includes on this system, as opposed to those seen by
 # '-target bpf'. This fixes "missing" files on some architectures/distros,
