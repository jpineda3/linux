--- conflicted
+++ resolved
@@ -296,11 +296,7 @@
 	if (system_wide)
 		return perf_evsel__open_per_cpu(evsel, evsel_list->cpus,
 						group, group_fd);
-<<<<<<< HEAD
-	if (!target_pid && !target_tid) {
-=======
 	if (!target_pid && !target_tid && (!group || evsel == first)) {
->>>>>>> 4bf9ce1b
 		attr->disabled = 1;
 		attr->enable_on_exec = 1;
 	}
