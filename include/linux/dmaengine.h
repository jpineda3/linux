--- conflicted
+++ resolved
@@ -373,22 +373,6 @@
 }
 
 void dma_chan_cleanup(struct kref *kref);
-
-/**
- * dma_chan_generate_cookie - generate a new cookie
- * @chan: channel for which to generate the cookie
- *
- * Note: The caller has to make sure that the function is not called
- * concurrently.
- */
-static inline dma_cookie_t dma_chan_generate_cookie(struct dma_chan *chan)
-{
-	chan->cookie++;
-	if (chan->cookie < DMA_MIN_COOKIE)
-		chan->cookie = DMA_MIN_COOKIE;
-
-	return chan->cookie;
-}
 
 /**
  * typedef dma_filter_fn - callback filter for dma_request_channel
@@ -636,12 +620,6 @@
 {
 	struct scatterlist sg;
 	sg_init_table(&sg, 1);
-<<<<<<< HEAD
-	sg_set_page(&sg, pfn_to_page(PFN_DOWN(buf)),
-		    len, offset_in_page(buf));
-	sg_dma_address(&sg) = buf;
-	sg_dma_len(&sg) = len;
-=======
 	sg_dma_address(&sg) = buf;
 	sg_dma_len(&sg) = len;
 
@@ -656,7 +634,6 @@
 	return chan->device->device_prep_slave_sg(chan, sgl, sg_len,
 						  dir, flags, NULL);
 }
->>>>>>> abfadbff
 
 #ifdef CONFIG_RAPIDIO_DMA_ENGINE
 struct rio_dma_ext;
