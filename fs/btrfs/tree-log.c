--- conflicted
+++ resolved
@@ -2077,14 +2077,9 @@
 
 	btrfs_release_path(path);
 
-<<<<<<< HEAD
-	ret = drop_one_dir_item(trans, path, BTRFS_I(dir), dst_di);
-	if (ret)
-=======
 	if (dir_dst_matches && index_dst_matches) {
 		ret = 0;
 		update_size = false;
->>>>>>> 754e0b0e
 		goto out;
 	}
 
@@ -2324,20 +2319,8 @@
 
 	read_extent_buffer(eb, name, (unsigned long)(di + 1), name_len);
 
-<<<<<<< HEAD
-			inc_nlink(inode);
-			ret = btrfs_unlink_inode(trans, BTRFS_I(dir),
-					BTRFS_I(inode), name, name_len);
-			if (!ret)
-				ret = btrfs_run_delayed_items(trans);
-			kfree(name);
-			iput(inode);
-			if (ret)
-				goto out;
-=======
 	if (log) {
 		struct btrfs_dir_item *log_di;
->>>>>>> 754e0b0e
 
 		log_di = btrfs_lookup_dir_index_item(trans, log, log_path,
 						     dir_key->objectid,
@@ -3685,11 +3668,7 @@
 
 	if (count == 1) {
 		btrfs_item_key_to_cpu(src, &key, start_slot);
-<<<<<<< HEAD
-		item_size = btrfs_item_size_nr(src, start_slot);
-=======
 		item_size = btrfs_item_size(src, start_slot);
->>>>>>> 754e0b0e
 		batch.keys = &key;
 		batch.data_sizes = &item_size;
 		batch.total_data_size = item_size;
@@ -3712,11 +3691,7 @@
 			const int slot = start_slot + i;
 
 			btrfs_item_key_to_cpu(src, &ins_keys[i], slot);
-<<<<<<< HEAD
-			ins_sizes[i] = btrfs_item_size_nr(src, slot);
-=======
 			ins_sizes[i] = btrfs_item_size(src, slot);
->>>>>>> 754e0b0e
 			batch.total_data_size += ins_sizes[i];
 		}
 	}
@@ -3750,10 +3725,6 @@
 				  struct btrfs_inode *inode,
 				  struct btrfs_path *path,
 				  struct btrfs_path *dst_path,
-<<<<<<< HEAD
-				  int key_type,
-=======
->>>>>>> 754e0b0e
 				  struct btrfs_log_ctx *ctx)
 {
 	struct btrfs_root *log = inode->root->log_root;
@@ -3761,34 +3732,18 @@
 	const int nritems = btrfs_header_nritems(src);
 	const u64 ino = btrfs_ino(inode);
 	const bool inode_logged_before = inode_logged(trans, inode);
-<<<<<<< HEAD
-	u64 last_logged_key_offset;
-=======
->>>>>>> 754e0b0e
 	bool last_found = false;
 	int batch_start = 0;
 	int batch_size = 0;
 	int i;
 
-<<<<<<< HEAD
-	if (key_type == BTRFS_DIR_ITEM_KEY)
-		last_logged_key_offset = inode->last_dir_item_offset;
-	else
-		last_logged_key_offset = inode->last_dir_index_offset;
-
-=======
->>>>>>> 754e0b0e
 	for (i = path->slots[0]; i < nritems; i++) {
 		struct btrfs_key key;
 		int ret;
 
 		btrfs_item_key_to_cpu(src, &key, i);
 
-<<<<<<< HEAD
-		if (key.objectid != ino || key.type != key_type) {
-=======
 		if (key.objectid != ino || key.type != BTRFS_DIR_INDEX_KEY) {
->>>>>>> 754e0b0e
 			last_found = true;
 			break;
 		}
@@ -3837,11 +3792,7 @@
 		 * we logged is in the log tree, saving time and avoiding adding
 		 * contention on the log tree.
 		 */
-<<<<<<< HEAD
-		if (key.offset > last_logged_key_offset)
-=======
 		if (key.offset > inode->last_dir_index_offset)
->>>>>>> 754e0b0e
 			goto add_to_batch;
 		/*
 		 * Check if the key was already logged before. If not we can add
@@ -3987,12 +3938,7 @@
 	 * from our directory
 	 */
 	while (1) {
-<<<<<<< HEAD
-		ret = process_dir_items_leaf(trans, inode, path, dst_path,
-					     key_type, ctx);
-=======
 		ret = process_dir_items_leaf(trans, inode, path, dst_path, ctx);
->>>>>>> 754e0b0e
 		if (ret != 0) {
 			if (ret < 0)
 				err = ret;
@@ -4013,11 +3959,7 @@
 			goto done;
 		}
 		btrfs_item_key_to_cpu(path->nodes[0], &min_key, path->slots[0]);
-<<<<<<< HEAD
-		if (min_key.objectid != ino || min_key.type != key_type) {
-=======
 		if (min_key.objectid != ino || min_key.type != BTRFS_DIR_INDEX_KEY) {
->>>>>>> 754e0b0e
 			last_offset = (u64)-1;
 			goto done;
 		}
@@ -4081,37 +4023,13 @@
 	/*
 	 * If this is the first time we are being logged in the current
 	 * transaction, or we were logged before but the inode was evicted and
-<<<<<<< HEAD
-	 * reloaded later, in which case its logged_trans is 0, reset the values
-	 * of the last logged key offsets. Note that we don't use the helper
-=======
 	 * reloaded later, in which case its logged_trans is 0, reset the value
 	 * of the last logged key offset. Note that we don't use the helper
->>>>>>> 754e0b0e
 	 * function inode_logged() here - that is because the function returns
 	 * true after an inode eviction, assuming the worst case as it can not
 	 * know for sure if the inode was logged before. So we can not skip key
 	 * searches in the case the inode was evicted, because it may not have
 	 * been logged in this transaction and may have been logged in a past
-<<<<<<< HEAD
-	 * transaction, so we need to reset the last dir item and index offsets
-	 * to (u64)-1.
-	 */
-	if (inode->logged_trans != trans->transid) {
-		inode->last_dir_item_offset = (u64)-1;
-		inode->last_dir_index_offset = (u64)-1;
-	}
-again:
-	min_key = 0;
-	max_key = 0;
-	if (key_type == BTRFS_DIR_ITEM_KEY)
-		ctx->last_dir_item_offset = inode->last_dir_item_offset;
-	else
-		ctx->last_dir_item_offset = inode->last_dir_index_offset;
-
-	while (1) {
-		ret = log_dir_items(trans, inode, path, dst_path, key_type,
-=======
 	 * transaction, so we need to reset the last dir index offset to (u64)-1.
 	 */
 	if (inode->logged_trans != trans->transid)
@@ -4123,7 +4041,6 @@
 
 	while (1) {
 		ret = log_dir_items(trans, inode, path, dst_path,
->>>>>>> 754e0b0e
 				ctx, min_key, &max_key);
 		if (ret)
 			return ret;
@@ -4132,18 +4049,8 @@
 		min_key = max_key + 1;
 	}
 
-<<<<<<< HEAD
-	if (key_type == BTRFS_DIR_ITEM_KEY) {
-		inode->last_dir_item_offset = ctx->last_dir_item_offset;
-		key_type = BTRFS_DIR_INDEX_KEY;
-		goto again;
-	} else {
-		inode->last_dir_index_offset = ctx->last_dir_item_offset;
-	}
-=======
 	inode->last_dir_index_offset = ctx->last_dir_item_offset;
 
->>>>>>> 754e0b0e
 	return 0;
 }
 
@@ -4214,16 +4121,6 @@
 				struct btrfs_inode *inode,
 				u64 new_size, u32 min_type)
 {
-<<<<<<< HEAD
-	int ret;
-
-	do {
-		ret = btrfs_truncate_inode_items(trans, log_root, inode,
-						 new_size, min_type, NULL);
-	} while (ret == -EAGAIN);
-
-	return ret;
-=======
 	struct btrfs_truncate_control control = {
 		.new_size = new_size,
 		.ino = btrfs_ino(inode),
@@ -4232,7 +4129,6 @@
 	};
 
 	return btrfs_truncate_inode_items(trans, log_root, &control);
->>>>>>> 754e0b0e
 }
 
 static void fill_inode_item(struct btrfs_trans_handle *trans,
@@ -4428,11 +4324,7 @@
 	batch.nr = nr;
 
 	for (i = 0; i < nr; i++) {
-<<<<<<< HEAD
-		ins_sizes[i] = btrfs_item_size_nr(src, i + start_slot);
-=======
 		ins_sizes[i] = btrfs_item_size(src, i + start_slot);
->>>>>>> 754e0b0e
 		batch.total_data_size += ins_sizes[i];
 		btrfs_item_key_to_cpu(src, ins_keys + i, i + start_slot);
 	}
