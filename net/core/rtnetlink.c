--- conflicted
+++ resolved
@@ -1520,11 +1520,8 @@
 	[IFLA_LINK_NETNSID]	= { .type = NLA_S32 },
 	[IFLA_PROTO_DOWN]	= { .type = NLA_U8 },
 	[IFLA_XDP]		= { .type = NLA_NESTED },
-<<<<<<< HEAD
 	[IFLA_EVENT]		= { .type = NLA_U32 },
-=======
 	[IFLA_GROUP]		= { .type = NLA_U32 },
->>>>>>> 48b6bbef
 };
 
 static const struct nla_policy ifla_info_policy[IFLA_INFO_MAX+1] = {
