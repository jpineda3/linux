--- conflicted
+++ resolved
@@ -194,18 +194,11 @@
 	sco_conn_unlock(conn);
 
 	if (sk) {
-<<<<<<< HEAD
-		sock_hold(sk);
-=======
->>>>>>> df0cc57e
 		lock_sock(sk);
 		sco_sock_clear_timer(sk);
 		sco_chan_del(sk, err);
 		release_sock(sk);
 		sock_put(sk);
-
-		/* Ensure no more work items will run before freeing conn. */
-		cancel_delayed_work_sync(&conn->timeout_work);
 	}
 
 	/* Ensure no more work items will run before freeing conn. */
@@ -222,8 +215,6 @@
 
 	sco_pi(sk)->conn = conn;
 	conn->sk = sk;
-
-	INIT_DELAYED_WORK(&conn->timeout_work, sco_sock_timeout);
 
 	if (parent)
 		bt_accept_enqueue(parent, sk, true);
@@ -262,11 +253,7 @@
 		return -EOPNOTSUPP;
 
 	hcon = hci_connect_sco(hdev, type, &sco_pi(sk)->dst,
-<<<<<<< HEAD
-			       sco_pi(sk)->setting);
-=======
 			       sco_pi(sk)->setting, &sco_pi(sk)->codec);
->>>>>>> df0cc57e
 	if (IS_ERR(hcon))
 		return PTR_ERR(hcon);
 
@@ -509,13 +496,10 @@
 	sk->sk_state    = BT_OPEN;
 
 	sco_pi(sk)->setting = BT_VOICE_CVSD_16BIT;
-<<<<<<< HEAD
-=======
 	sco_pi(sk)->codec.id = BT_CODEC_CVSD;
 	sco_pi(sk)->codec.cid = 0xffff;
 	sco_pi(sk)->codec.vid = 0xffff;
 	sco_pi(sk)->codec.data_path = 0x00;
->>>>>>> df0cc57e
 
 	bt_sock_link(&sco_sk_list, sk);
 	return sk;
