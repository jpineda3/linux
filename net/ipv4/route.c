/*
 * INET		An implementation of the TCP/IP protocol suite for the LINUX
 *		operating system.  INET is implemented using the  BSD Socket
 *		interface as the means of communication with the user level.
 *
 *		ROUTE - implementation of the IP router.
 *
 * Authors:	Ross Biro
 *		Fred N. van Kempen, <waltje@uWalt.NL.Mugnet.ORG>
 *		Alan Cox, <gw4pts@gw4pts.ampr.org>
 *		Linus Torvalds, <Linus.Torvalds@helsinki.fi>
 *		Alexey Kuznetsov, <kuznet@ms2.inr.ac.ru>
 *
 * Fixes:
 *		Alan Cox	:	Verify area fixes.
 *		Alan Cox	:	cli() protects routing changes
 *		Rui Oliveira	:	ICMP routing table updates
 *		(rco@di.uminho.pt)	Routing table insertion and update
 *		Linus Torvalds	:	Rewrote bits to be sensible
 *		Alan Cox	:	Added BSD route gw semantics
 *		Alan Cox	:	Super /proc >4K
 *		Alan Cox	:	MTU in route table
 *		Alan Cox	: 	MSS actually. Also added the window
 *					clamper.
 *		Sam Lantinga	:	Fixed route matching in rt_del()
 *		Alan Cox	:	Routing cache support.
 *		Alan Cox	:	Removed compatibility cruft.
 *		Alan Cox	:	RTF_REJECT support.
 *		Alan Cox	:	TCP irtt support.
 *		Jonathan Naylor	:	Added Metric support.
 *	Miquel van Smoorenburg	:	BSD API fixes.
 *	Miquel van Smoorenburg	:	Metrics.
 *		Alan Cox	:	Use __u32 properly
 *		Alan Cox	:	Aligned routing errors more closely with BSD
 *					our system is still very different.
 *		Alan Cox	:	Faster /proc handling
 *	Alexey Kuznetsov	:	Massive rework to support tree based routing,
 *					routing caches and better behaviour.
 *
 *		Olaf Erb	:	irtt wasn't being copied right.
 *		Bjorn Ekwall	:	Kerneld route support.
 *		Alan Cox	:	Multicast fixed (I hope)
 * 		Pavel Krauz	:	Limited broadcast fixed
 *		Mike McLagan	:	Routing by source
 *	Alexey Kuznetsov	:	End of old history. Split to fib.c and
 *					route.c and rewritten from scratch.
 *		Andi Kleen	:	Load-limit warning messages.
 *	Vitaly E. Lavrov	:	Transparent proxy revived after year coma.
 *	Vitaly E. Lavrov	:	Race condition in ip_route_input_slow.
 *	Tobias Ringstrom	:	Uninitialized res.type in ip_route_output_slow.
 *	Vladimir V. Ivanov	:	IP rule info (flowid) is really useful.
 *		Marc Boucher	:	routing by fwmark
 *	Robert Olsson		:	Added rt_cache statistics
 *	Arnaldo C. Melo		:	Convert proc stuff to seq_file
 *	Eric Dumazet		:	hashed spinlocks and rt_check_expire() fixes.
 * 	Ilia Sotnikov		:	Ignore TOS on PMTUD and Redirect
 * 	Ilia Sotnikov		:	Removed TOS from hash calculations
 *
 *		This program is free software; you can redistribute it and/or
 *		modify it under the terms of the GNU General Public License
 *		as published by the Free Software Foundation; either version
 *		2 of the License, or (at your option) any later version.
 */

#define pr_fmt(fmt) "IPv4: " fmt

#include <linux/module.h>
#include <asm/uaccess.h>
#include <linux/bitops.h>
#include <linux/types.h>
#include <linux/kernel.h>
#include <linux/mm.h>
#include <linux/string.h>
#include <linux/socket.h>
#include <linux/sockios.h>
#include <linux/errno.h>
#include <linux/in.h>
#include <linux/inet.h>
#include <linux/netdevice.h>
#include <linux/proc_fs.h>
#include <linux/init.h>
#include <linux/skbuff.h>
#include <linux/inetdevice.h>
#include <linux/igmp.h>
#include <linux/pkt_sched.h>
#include <linux/mroute.h>
#include <linux/netfilter_ipv4.h>
#include <linux/random.h>
#include <linux/rcupdate.h>
#include <linux/times.h>
#include <linux/slab.h>
#include <net/dst.h>
#include <net/net_namespace.h>
#include <net/protocol.h>
#include <net/ip.h>
#include <net/route.h>
#include <net/inetpeer.h>
#include <net/sock.h>
#include <net/ip_fib.h>
#include <net/arp.h>
#include <net/tcp.h>
#include <net/icmp.h>
#include <net/xfrm.h>
#include <net/netevent.h>
#include <net/rtnetlink.h>
#ifdef CONFIG_SYSCTL
#include <linux/sysctl.h>
#include <linux/kmemleak.h>
#endif
#include <net/secure_seq.h>

#define RT_FL_TOS(oldflp4) \
	((oldflp4)->flowi4_tos & (IPTOS_RT_MASK | RTO_ONLINK))

#define IP_MAX_MTU	0xFFF0

#define RT_GC_TIMEOUT (300*HZ)

static int ip_rt_max_size;
static int ip_rt_gc_timeout __read_mostly	= RT_GC_TIMEOUT;
static int ip_rt_gc_interval __read_mostly  = 60 * HZ;
static int ip_rt_gc_min_interval __read_mostly	= HZ / 2;
static int ip_rt_redirect_number __read_mostly	= 9;
static int ip_rt_redirect_load __read_mostly	= HZ / 50;
static int ip_rt_redirect_silence __read_mostly	= ((HZ / 50) << (9 + 1));
static int ip_rt_error_cost __read_mostly	= HZ;
static int ip_rt_error_burst __read_mostly	= 5 * HZ;
static int ip_rt_gc_elasticity __read_mostly	= 8;
static int ip_rt_mtu_expires __read_mostly	= 10 * 60 * HZ;
static int ip_rt_min_pmtu __read_mostly		= 512 + 20 + 20;
static int ip_rt_min_advmss __read_mostly	= 256;

/*
 *	Interface to generic destination cache.
 */

static struct dst_entry *ipv4_dst_check(struct dst_entry *dst, u32 cookie);
static unsigned int	 ipv4_default_advmss(const struct dst_entry *dst);
static unsigned int	 ipv4_mtu(const struct dst_entry *dst);
static struct dst_entry *ipv4_negative_advice(struct dst_entry *dst);
static void		 ipv4_link_failure(struct sk_buff *skb);
static void		 ip_rt_update_pmtu(struct dst_entry *dst, struct sock *sk,
					   struct sk_buff *skb, u32 mtu);
static void		 ip_do_redirect(struct dst_entry *dst, struct sock *sk,
					struct sk_buff *skb);
static void		ipv4_dst_destroy(struct dst_entry *dst);

static void ipv4_dst_ifdown(struct dst_entry *dst, struct net_device *dev,
			    int how)
{
}

static u32 *ipv4_cow_metrics(struct dst_entry *dst, unsigned long old)
{
	WARN_ON(1);
	return NULL;
}

static struct neighbour *ipv4_neigh_lookup(const struct dst_entry *dst,
					   struct sk_buff *skb,
					   const void *daddr);

static struct dst_ops ipv4_dst_ops = {
	.family =		AF_INET,
	.protocol =		cpu_to_be16(ETH_P_IP),
	.check =		ipv4_dst_check,
	.default_advmss =	ipv4_default_advmss,
	.mtu =			ipv4_mtu,
	.cow_metrics =		ipv4_cow_metrics,
	.destroy =		ipv4_dst_destroy,
	.ifdown =		ipv4_dst_ifdown,
	.negative_advice =	ipv4_negative_advice,
	.link_failure =		ipv4_link_failure,
	.update_pmtu =		ip_rt_update_pmtu,
	.redirect =		ip_do_redirect,
	.local_out =		__ip_local_out,
	.neigh_lookup =		ipv4_neigh_lookup,
};

#define ECN_OR_COST(class)	TC_PRIO_##class

const __u8 ip_tos2prio[16] = {
	TC_PRIO_BESTEFFORT,
	ECN_OR_COST(BESTEFFORT),
	TC_PRIO_BESTEFFORT,
	ECN_OR_COST(BESTEFFORT),
	TC_PRIO_BULK,
	ECN_OR_COST(BULK),
	TC_PRIO_BULK,
	ECN_OR_COST(BULK),
	TC_PRIO_INTERACTIVE,
	ECN_OR_COST(INTERACTIVE),
	TC_PRIO_INTERACTIVE,
	ECN_OR_COST(INTERACTIVE),
	TC_PRIO_INTERACTIVE_BULK,
	ECN_OR_COST(INTERACTIVE_BULK),
	TC_PRIO_INTERACTIVE_BULK,
	ECN_OR_COST(INTERACTIVE_BULK)
};
EXPORT_SYMBOL(ip_tos2prio);

static DEFINE_PER_CPU(struct rt_cache_stat, rt_cache_stat);
#define RT_CACHE_STAT_INC(field) __this_cpu_inc(rt_cache_stat.field)

#ifdef CONFIG_PROC_FS
static void *rt_cache_seq_start(struct seq_file *seq, loff_t *pos)
{
	if (*pos)
		return NULL;
	return SEQ_START_TOKEN;
}

static void *rt_cache_seq_next(struct seq_file *seq, void *v, loff_t *pos)
{
	++*pos;
	return NULL;
}

static void rt_cache_seq_stop(struct seq_file *seq, void *v)
{
}

static int rt_cache_seq_show(struct seq_file *seq, void *v)
{
	if (v == SEQ_START_TOKEN)
		seq_printf(seq, "%-127s\n",
			   "Iface\tDestination\tGateway \tFlags\t\tRefCnt\tUse\t"
			   "Metric\tSource\t\tMTU\tWindow\tIRTT\tTOS\tHHRef\t"
			   "HHUptod\tSpecDst");
	return 0;
}

static const struct seq_operations rt_cache_seq_ops = {
	.start  = rt_cache_seq_start,
	.next   = rt_cache_seq_next,
	.stop   = rt_cache_seq_stop,
	.show   = rt_cache_seq_show,
};

static int rt_cache_seq_open(struct inode *inode, struct file *file)
{
	return seq_open(file, &rt_cache_seq_ops);
}

static const struct file_operations rt_cache_seq_fops = {
	.owner	 = THIS_MODULE,
	.open	 = rt_cache_seq_open,
	.read	 = seq_read,
	.llseek	 = seq_lseek,
	.release = seq_release,
};


static void *rt_cpu_seq_start(struct seq_file *seq, loff_t *pos)
{
	int cpu;

	if (*pos == 0)
		return SEQ_START_TOKEN;

	for (cpu = *pos-1; cpu < nr_cpu_ids; ++cpu) {
		if (!cpu_possible(cpu))
			continue;
		*pos = cpu+1;
		return &per_cpu(rt_cache_stat, cpu);
	}
	return NULL;
}

static void *rt_cpu_seq_next(struct seq_file *seq, void *v, loff_t *pos)
{
	int cpu;

	for (cpu = *pos; cpu < nr_cpu_ids; ++cpu) {
		if (!cpu_possible(cpu))
			continue;
		*pos = cpu+1;
		return &per_cpu(rt_cache_stat, cpu);
	}
	return NULL;

}

static void rt_cpu_seq_stop(struct seq_file *seq, void *v)
{

}

static int rt_cpu_seq_show(struct seq_file *seq, void *v)
{
	struct rt_cache_stat *st = v;

	if (v == SEQ_START_TOKEN) {
		seq_printf(seq, "entries  in_hit in_slow_tot in_slow_mc in_no_route in_brd in_martian_dst in_martian_src  out_hit out_slow_tot out_slow_mc  gc_total gc_ignored gc_goal_miss gc_dst_overflow in_hlist_search out_hlist_search\n");
		return 0;
	}

	seq_printf(seq,"%08x  %08x %08x %08x %08x %08x %08x %08x "
		   " %08x %08x %08x %08x %08x %08x %08x %08x %08x \n",
		   dst_entries_get_slow(&ipv4_dst_ops),
		   st->in_hit,
		   st->in_slow_tot,
		   st->in_slow_mc,
		   st->in_no_route,
		   st->in_brd,
		   st->in_martian_dst,
		   st->in_martian_src,

		   st->out_hit,
		   st->out_slow_tot,
		   st->out_slow_mc,

		   st->gc_total,
		   st->gc_ignored,
		   st->gc_goal_miss,
		   st->gc_dst_overflow,
		   st->in_hlist_search,
		   st->out_hlist_search
		);
	return 0;
}

static const struct seq_operations rt_cpu_seq_ops = {
	.start  = rt_cpu_seq_start,
	.next   = rt_cpu_seq_next,
	.stop   = rt_cpu_seq_stop,
	.show   = rt_cpu_seq_show,
};


static int rt_cpu_seq_open(struct inode *inode, struct file *file)
{
	return seq_open(file, &rt_cpu_seq_ops);
}

static const struct file_operations rt_cpu_seq_fops = {
	.owner	 = THIS_MODULE,
	.open	 = rt_cpu_seq_open,
	.read	 = seq_read,
	.llseek	 = seq_lseek,
	.release = seq_release,
};

#ifdef CONFIG_IP_ROUTE_CLASSID
static int rt_acct_proc_show(struct seq_file *m, void *v)
{
	struct ip_rt_acct *dst, *src;
	unsigned int i, j;

	dst = kcalloc(256, sizeof(struct ip_rt_acct), GFP_KERNEL);
	if (!dst)
		return -ENOMEM;

	for_each_possible_cpu(i) {
		src = (struct ip_rt_acct *)per_cpu_ptr(ip_rt_acct, i);
		for (j = 0; j < 256; j++) {
			dst[j].o_bytes   += src[j].o_bytes;
			dst[j].o_packets += src[j].o_packets;
			dst[j].i_bytes   += src[j].i_bytes;
			dst[j].i_packets += src[j].i_packets;
		}
	}

	seq_write(m, dst, 256 * sizeof(struct ip_rt_acct));
	kfree(dst);
	return 0;
}

static int rt_acct_proc_open(struct inode *inode, struct file *file)
{
	return single_open(file, rt_acct_proc_show, NULL);
}

static const struct file_operations rt_acct_proc_fops = {
	.owner		= THIS_MODULE,
	.open		= rt_acct_proc_open,
	.read		= seq_read,
	.llseek		= seq_lseek,
	.release	= single_release,
};
#endif

static int __net_init ip_rt_do_proc_init(struct net *net)
{
	struct proc_dir_entry *pde;

	pde = proc_net_fops_create(net, "rt_cache", S_IRUGO,
			&rt_cache_seq_fops);
	if (!pde)
		goto err1;

	pde = proc_create("rt_cache", S_IRUGO,
			  net->proc_net_stat, &rt_cpu_seq_fops);
	if (!pde)
		goto err2;

#ifdef CONFIG_IP_ROUTE_CLASSID
	pde = proc_create("rt_acct", 0, net->proc_net, &rt_acct_proc_fops);
	if (!pde)
		goto err3;
#endif
	return 0;

#ifdef CONFIG_IP_ROUTE_CLASSID
err3:
	remove_proc_entry("rt_cache", net->proc_net_stat);
#endif
err2:
	remove_proc_entry("rt_cache", net->proc_net);
err1:
	return -ENOMEM;
}

static void __net_exit ip_rt_do_proc_exit(struct net *net)
{
	remove_proc_entry("rt_cache", net->proc_net_stat);
	remove_proc_entry("rt_cache", net->proc_net);
#ifdef CONFIG_IP_ROUTE_CLASSID
	remove_proc_entry("rt_acct", net->proc_net);
#endif
}

static struct pernet_operations ip_rt_proc_ops __net_initdata =  {
	.init = ip_rt_do_proc_init,
	.exit = ip_rt_do_proc_exit,
};

static int __init ip_rt_proc_init(void)
{
	return register_pernet_subsys(&ip_rt_proc_ops);
}

#else
static inline int ip_rt_proc_init(void)
{
	return 0;
}
#endif /* CONFIG_PROC_FS */

static inline bool rt_is_expired(const struct rtable *rth)
{
	return rth->rt_genid != rt_genid(dev_net(rth->dst.dev));
}

void rt_cache_flush(struct net *net)
{
<<<<<<< HEAD
	atomic_inc(&net->ipv4.rt_genid);
=======
	rt_genid_bump(net);
>>>>>>> 6672d90f
}

static struct neighbour *ipv4_neigh_lookup(const struct dst_entry *dst,
					   struct sk_buff *skb,
					   const void *daddr)
{
	struct net_device *dev = dst->dev;
	const __be32 *pkey = daddr;
	const struct rtable *rt;
	struct neighbour *n;

	rt = (const struct rtable *) dst;
	if (rt->rt_gateway)
		pkey = (const __be32 *) &rt->rt_gateway;
	else if (skb)
		pkey = &ip_hdr(skb)->daddr;

	n = __ipv4_neigh_lookup(dev, *(__force u32 *)pkey);
	if (n)
		return n;
	return neigh_create(&arp_tbl, pkey, dev);
}

/*
 * Peer allocation may fail only in serious out-of-memory conditions.  However
 * we still can generate some output.
 * Random ID selection looks a bit dangerous because we have no chances to
 * select ID being unique in a reasonable period of time.
 * But broken packet identifier may be better than no packet at all.
 */
static void ip_select_fb_ident(struct iphdr *iph)
{
	static DEFINE_SPINLOCK(ip_fb_id_lock);
	static u32 ip_fallback_id;
	u32 salt;

	spin_lock_bh(&ip_fb_id_lock);
	salt = secure_ip_id((__force __be32)ip_fallback_id ^ iph->daddr);
	iph->id = htons(salt & 0xFFFF);
	ip_fallback_id = salt;
	spin_unlock_bh(&ip_fb_id_lock);
}

void __ip_select_ident(struct iphdr *iph, struct dst_entry *dst, int more)
{
	struct net *net = dev_net(dst->dev);
	struct inet_peer *peer;

	peer = inet_getpeer_v4(net->ipv4.peers, iph->daddr, 1);
	if (peer) {
		iph->id = htons(inet_getid(peer, more));
		inet_putpeer(peer);
		return;
	}

	ip_select_fb_ident(iph);
}
EXPORT_SYMBOL(__ip_select_ident);

static void __build_flow_key(struct flowi4 *fl4, const struct sock *sk,
			     const struct iphdr *iph,
			     int oif, u8 tos,
			     u8 prot, u32 mark, int flow_flags)
{
	if (sk) {
		const struct inet_sock *inet = inet_sk(sk);

		oif = sk->sk_bound_dev_if;
		mark = sk->sk_mark;
		tos = RT_CONN_FLAGS(sk);
		prot = inet->hdrincl ? IPPROTO_RAW : sk->sk_protocol;
	}
	flowi4_init_output(fl4, oif, mark, tos,
			   RT_SCOPE_UNIVERSE, prot,
			   flow_flags,
			   iph->daddr, iph->saddr, 0, 0);
}

static void build_skb_flow_key(struct flowi4 *fl4, const struct sk_buff *skb,
			       const struct sock *sk)
{
	const struct iphdr *iph = ip_hdr(skb);
	int oif = skb->dev->ifindex;
	u8 tos = RT_TOS(iph->tos);
	u8 prot = iph->protocol;
	u32 mark = skb->mark;

	__build_flow_key(fl4, sk, iph, oif, tos, prot, mark, 0);
}

static void build_sk_flow_key(struct flowi4 *fl4, const struct sock *sk)
{
	const struct inet_sock *inet = inet_sk(sk);
	const struct ip_options_rcu *inet_opt;
	__be32 daddr = inet->inet_daddr;

	rcu_read_lock();
	inet_opt = rcu_dereference(inet->inet_opt);
	if (inet_opt && inet_opt->opt.srr)
		daddr = inet_opt->opt.faddr;
	flowi4_init_output(fl4, sk->sk_bound_dev_if, sk->sk_mark,
			   RT_CONN_FLAGS(sk), RT_SCOPE_UNIVERSE,
			   inet->hdrincl ? IPPROTO_RAW : sk->sk_protocol,
			   inet_sk_flowi_flags(sk),
			   daddr, inet->inet_saddr, 0, 0);
	rcu_read_unlock();
}

static void ip_rt_build_flow_key(struct flowi4 *fl4, const struct sock *sk,
				 const struct sk_buff *skb)
{
	if (skb)
		build_skb_flow_key(fl4, skb, sk);
	else
		build_sk_flow_key(fl4, sk);
}

static inline void rt_free(struct rtable *rt)
{
	call_rcu(&rt->dst.rcu_head, dst_rcu_free);
}

static DEFINE_SPINLOCK(fnhe_lock);

static struct fib_nh_exception *fnhe_oldest(struct fnhe_hash_bucket *hash)
{
	struct fib_nh_exception *fnhe, *oldest;
	struct rtable *orig;

	oldest = rcu_dereference(hash->chain);
	for (fnhe = rcu_dereference(oldest->fnhe_next); fnhe;
	     fnhe = rcu_dereference(fnhe->fnhe_next)) {
		if (time_before(fnhe->fnhe_stamp, oldest->fnhe_stamp))
			oldest = fnhe;
	}
	orig = rcu_dereference(oldest->fnhe_rth);
	if (orig) {
		RCU_INIT_POINTER(oldest->fnhe_rth, NULL);
		rt_free(orig);
	}
	return oldest;
}

static inline u32 fnhe_hashfun(__be32 daddr)
{
	u32 hval;

	hval = (__force u32) daddr;
	hval ^= (hval >> 11) ^ (hval >> 22);

	return hval & (FNHE_HASH_SIZE - 1);
}

static void update_or_create_fnhe(struct fib_nh *nh, __be32 daddr, __be32 gw,
				  u32 pmtu, unsigned long expires)
{
	struct fnhe_hash_bucket *hash;
	struct fib_nh_exception *fnhe;
	int depth;
	u32 hval = fnhe_hashfun(daddr);

	spin_lock_bh(&fnhe_lock);

	hash = nh->nh_exceptions;
	if (!hash) {
		hash = kzalloc(FNHE_HASH_SIZE * sizeof(*hash), GFP_ATOMIC);
		if (!hash)
			goto out_unlock;
		nh->nh_exceptions = hash;
	}

	hash += hval;

	depth = 0;
	for (fnhe = rcu_dereference(hash->chain); fnhe;
	     fnhe = rcu_dereference(fnhe->fnhe_next)) {
		if (fnhe->fnhe_daddr == daddr)
			break;
		depth++;
	}

	if (fnhe) {
		if (gw)
			fnhe->fnhe_gw = gw;
		if (pmtu) {
			fnhe->fnhe_pmtu = pmtu;
			fnhe->fnhe_expires = expires;
		}
	} else {
		if (depth > FNHE_RECLAIM_DEPTH)
			fnhe = fnhe_oldest(hash);
		else {
			fnhe = kzalloc(sizeof(*fnhe), GFP_ATOMIC);
			if (!fnhe)
				goto out_unlock;

			fnhe->fnhe_next = hash->chain;
			rcu_assign_pointer(hash->chain, fnhe);
		}
		fnhe->fnhe_daddr = daddr;
		fnhe->fnhe_gw = gw;
		fnhe->fnhe_pmtu = pmtu;
		fnhe->fnhe_expires = expires;
	}

	fnhe->fnhe_stamp = jiffies;

out_unlock:
	spin_unlock_bh(&fnhe_lock);
	return;
}

static void __ip_do_redirect(struct rtable *rt, struct sk_buff *skb, struct flowi4 *fl4,
			     bool kill_route)
{
	__be32 new_gw = icmp_hdr(skb)->un.gateway;
	__be32 old_gw = ip_hdr(skb)->saddr;
	struct net_device *dev = skb->dev;
	struct in_device *in_dev;
	struct fib_result res;
	struct neighbour *n;
	struct net *net;

	switch (icmp_hdr(skb)->code & 7) {
	case ICMP_REDIR_NET:
	case ICMP_REDIR_NETTOS:
	case ICMP_REDIR_HOST:
	case ICMP_REDIR_HOSTTOS:
		break;

	default:
		return;
	}

	if (rt->rt_gateway != old_gw)
		return;

	in_dev = __in_dev_get_rcu(dev);
	if (!in_dev)
		return;

	net = dev_net(dev);
	if (new_gw == old_gw || !IN_DEV_RX_REDIRECTS(in_dev) ||
	    ipv4_is_multicast(new_gw) || ipv4_is_lbcast(new_gw) ||
	    ipv4_is_zeronet(new_gw))
		goto reject_redirect;

	if (!IN_DEV_SHARED_MEDIA(in_dev)) {
		if (!inet_addr_onlink(in_dev, new_gw, old_gw))
			goto reject_redirect;
		if (IN_DEV_SEC_REDIRECTS(in_dev) && ip_fib_check_default(new_gw, dev))
			goto reject_redirect;
	} else {
		if (inet_addr_type(net, new_gw) != RTN_UNICAST)
			goto reject_redirect;
	}

	n = ipv4_neigh_lookup(&rt->dst, NULL, &new_gw);
	if (n) {
		if (!(n->nud_state & NUD_VALID)) {
			neigh_event_send(n, NULL);
		} else {
			if (fib_lookup(net, fl4, &res) == 0) {
				struct fib_nh *nh = &FIB_RES_NH(res);

				update_or_create_fnhe(nh, fl4->daddr, new_gw,
						      0, 0);
			}
			if (kill_route)
				rt->dst.obsolete = DST_OBSOLETE_KILL;
			call_netevent_notifiers(NETEVENT_NEIGH_UPDATE, n);
		}
		neigh_release(n);
	}
	return;

reject_redirect:
#ifdef CONFIG_IP_ROUTE_VERBOSE
	if (IN_DEV_LOG_MARTIANS(in_dev)) {
		const struct iphdr *iph = (const struct iphdr *) skb->data;
		__be32 daddr = iph->daddr;
		__be32 saddr = iph->saddr;

		net_info_ratelimited("Redirect from %pI4 on %s about %pI4 ignored\n"
				     "  Advised path = %pI4 -> %pI4\n",
				     &old_gw, dev->name, &new_gw,
				     &saddr, &daddr);
	}
#endif
	;
}

static void ip_do_redirect(struct dst_entry *dst, struct sock *sk, struct sk_buff *skb)
{
	struct rtable *rt;
	struct flowi4 fl4;

	rt = (struct rtable *) dst;

	ip_rt_build_flow_key(&fl4, sk, skb);
	__ip_do_redirect(rt, skb, &fl4, true);
}

static struct dst_entry *ipv4_negative_advice(struct dst_entry *dst)
{
	struct rtable *rt = (struct rtable *)dst;
	struct dst_entry *ret = dst;

	if (rt) {
		if (dst->obsolete > 0) {
			ip_rt_put(rt);
			ret = NULL;
		} else if ((rt->rt_flags & RTCF_REDIRECTED) ||
			   rt->dst.expires) {
			ip_rt_put(rt);
			ret = NULL;
		}
	}
	return ret;
}

/*
 * Algorithm:
 *	1. The first ip_rt_redirect_number redirects are sent
 *	   with exponential backoff, then we stop sending them at all,
 *	   assuming that the host ignores our redirects.
 *	2. If we did not see packets requiring redirects
 *	   during ip_rt_redirect_silence, we assume that the host
 *	   forgot redirected route and start to send redirects again.
 *
 * This algorithm is much cheaper and more intelligent than dumb load limiting
 * in icmp.c.
 *
 * NOTE. Do not forget to inhibit load limiting for redirects (redundant)
 * and "frag. need" (breaks PMTU discovery) in icmp.c.
 */

void ip_rt_send_redirect(struct sk_buff *skb)
{
	struct rtable *rt = skb_rtable(skb);
	struct in_device *in_dev;
	struct inet_peer *peer;
	struct net *net;
	int log_martians;

	rcu_read_lock();
	in_dev = __in_dev_get_rcu(rt->dst.dev);
	if (!in_dev || !IN_DEV_TX_REDIRECTS(in_dev)) {
		rcu_read_unlock();
		return;
	}
	log_martians = IN_DEV_LOG_MARTIANS(in_dev);
	rcu_read_unlock();

	net = dev_net(rt->dst.dev);
	peer = inet_getpeer_v4(net->ipv4.peers, ip_hdr(skb)->saddr, 1);
	if (!peer) {
		icmp_send(skb, ICMP_REDIRECT, ICMP_REDIR_HOST, rt->rt_gateway);
		return;
	}

	/* No redirected packets during ip_rt_redirect_silence;
	 * reset the algorithm.
	 */
	if (time_after(jiffies, peer->rate_last + ip_rt_redirect_silence))
		peer->rate_tokens = 0;

	/* Too many ignored redirects; do not send anything
	 * set dst.rate_last to the last seen redirected packet.
	 */
	if (peer->rate_tokens >= ip_rt_redirect_number) {
		peer->rate_last = jiffies;
		goto out_put_peer;
	}

	/* Check for load limit; set rate_last to the latest sent
	 * redirect.
	 */
	if (peer->rate_tokens == 0 ||
	    time_after(jiffies,
		       (peer->rate_last +
			(ip_rt_redirect_load << peer->rate_tokens)))) {
		icmp_send(skb, ICMP_REDIRECT, ICMP_REDIR_HOST, rt->rt_gateway);
		peer->rate_last = jiffies;
		++peer->rate_tokens;
#ifdef CONFIG_IP_ROUTE_VERBOSE
		if (log_martians &&
		    peer->rate_tokens == ip_rt_redirect_number)
			net_warn_ratelimited("host %pI4/if%d ignores redirects for %pI4 to %pI4\n",
					     &ip_hdr(skb)->saddr, inet_iif(skb),
					     &ip_hdr(skb)->daddr, &rt->rt_gateway);
#endif
	}
out_put_peer:
	inet_putpeer(peer);
}

static int ip_error(struct sk_buff *skb)
{
	struct in_device *in_dev = __in_dev_get_rcu(skb->dev);
	struct rtable *rt = skb_rtable(skb);
	struct inet_peer *peer;
	unsigned long now;
	struct net *net;
	bool send;
	int code;

	net = dev_net(rt->dst.dev);
	if (!IN_DEV_FORWARD(in_dev)) {
		switch (rt->dst.error) {
		case EHOSTUNREACH:
			IP_INC_STATS_BH(net, IPSTATS_MIB_INADDRERRORS);
			break;

		case ENETUNREACH:
			IP_INC_STATS_BH(net, IPSTATS_MIB_INNOROUTES);
			break;
		}
		goto out;
	}

	switch (rt->dst.error) {
	case EINVAL:
	default:
		goto out;
	case EHOSTUNREACH:
		code = ICMP_HOST_UNREACH;
		break;
	case ENETUNREACH:
		code = ICMP_NET_UNREACH;
		IP_INC_STATS_BH(net, IPSTATS_MIB_INNOROUTES);
		break;
	case EACCES:
		code = ICMP_PKT_FILTERED;
		break;
	}

	peer = inet_getpeer_v4(net->ipv4.peers, ip_hdr(skb)->saddr, 1);

	send = true;
	if (peer) {
		now = jiffies;
		peer->rate_tokens += now - peer->rate_last;
		if (peer->rate_tokens > ip_rt_error_burst)
			peer->rate_tokens = ip_rt_error_burst;
		peer->rate_last = now;
		if (peer->rate_tokens >= ip_rt_error_cost)
			peer->rate_tokens -= ip_rt_error_cost;
		else
			send = false;
		inet_putpeer(peer);
	}
	if (send)
		icmp_send(skb, ICMP_DEST_UNREACH, code, 0);

out:	kfree_skb(skb);
	return 0;
}

static u32 __ip_rt_update_pmtu(struct rtable *rt, struct flowi4 *fl4, u32 mtu)
{
	struct fib_result res;

	if (mtu < ip_rt_min_pmtu)
		mtu = ip_rt_min_pmtu;

	rcu_read_lock();
	if (fib_lookup(dev_net(rt->dst.dev), fl4, &res) == 0) {
		struct fib_nh *nh = &FIB_RES_NH(res);

		update_or_create_fnhe(nh, fl4->daddr, 0, mtu,
				      jiffies + ip_rt_mtu_expires);
	}
	rcu_read_unlock();
	return mtu;
}

static void ip_rt_update_pmtu(struct dst_entry *dst, struct sock *sk,
			      struct sk_buff *skb, u32 mtu)
{
	struct rtable *rt = (struct rtable *) dst;
	struct flowi4 fl4;

	ip_rt_build_flow_key(&fl4, sk, skb);
	mtu = __ip_rt_update_pmtu(rt, &fl4, mtu);

	if (!rt->rt_pmtu) {
		dst->obsolete = DST_OBSOLETE_KILL;
	} else {
		rt->rt_pmtu = mtu;
		rt->dst.expires = max(1UL, jiffies + ip_rt_mtu_expires);
	}
}

void ipv4_update_pmtu(struct sk_buff *skb, struct net *net, u32 mtu,
		      int oif, u32 mark, u8 protocol, int flow_flags)
{
	const struct iphdr *iph = (const struct iphdr *) skb->data;
	struct flowi4 fl4;
	struct rtable *rt;

	__build_flow_key(&fl4, NULL, iph, oif,
			 RT_TOS(iph->tos), protocol, mark, flow_flags);
	rt = __ip_route_output_key(net, &fl4);
	if (!IS_ERR(rt)) {
		__ip_rt_update_pmtu(rt, &fl4, mtu);
		ip_rt_put(rt);
	}
}
EXPORT_SYMBOL_GPL(ipv4_update_pmtu);

void ipv4_sk_update_pmtu(struct sk_buff *skb, struct sock *sk, u32 mtu)
{
	const struct iphdr *iph = (const struct iphdr *) skb->data;
	struct flowi4 fl4;
	struct rtable *rt;

	__build_flow_key(&fl4, sk, iph, 0, 0, 0, 0, 0);
	rt = __ip_route_output_key(sock_net(sk), &fl4);
	if (!IS_ERR(rt)) {
		__ip_rt_update_pmtu(rt, &fl4, mtu);
		ip_rt_put(rt);
	}
}
EXPORT_SYMBOL_GPL(ipv4_sk_update_pmtu);

void ipv4_redirect(struct sk_buff *skb, struct net *net,
		   int oif, u32 mark, u8 protocol, int flow_flags)
{
	const struct iphdr *iph = (const struct iphdr *) skb->data;
	struct flowi4 fl4;
	struct rtable *rt;

	__build_flow_key(&fl4, NULL, iph, oif,
			 RT_TOS(iph->tos), protocol, mark, flow_flags);
	rt = __ip_route_output_key(net, &fl4);
	if (!IS_ERR(rt)) {
		__ip_do_redirect(rt, skb, &fl4, false);
		ip_rt_put(rt);
	}
}
EXPORT_SYMBOL_GPL(ipv4_redirect);

void ipv4_sk_redirect(struct sk_buff *skb, struct sock *sk)
{
	const struct iphdr *iph = (const struct iphdr *) skb->data;
	struct flowi4 fl4;
	struct rtable *rt;

	__build_flow_key(&fl4, sk, iph, 0, 0, 0, 0, 0);
	rt = __ip_route_output_key(sock_net(sk), &fl4);
	if (!IS_ERR(rt)) {
		__ip_do_redirect(rt, skb, &fl4, false);
		ip_rt_put(rt);
	}
}
EXPORT_SYMBOL_GPL(ipv4_sk_redirect);

static struct dst_entry *ipv4_dst_check(struct dst_entry *dst, u32 cookie)
{
	struct rtable *rt = (struct rtable *) dst;

	/* All IPV4 dsts are created with ->obsolete set to the value
	 * DST_OBSOLETE_FORCE_CHK which forces validation calls down
	 * into this function always.
	 *
	 * When a PMTU/redirect information update invalidates a
	 * route, this is indicated by setting obsolete to
	 * DST_OBSOLETE_KILL.
	 */
	if (dst->obsolete == DST_OBSOLETE_KILL || rt_is_expired(rt))
		return NULL;
	return dst;
}

static void ipv4_link_failure(struct sk_buff *skb)
{
	struct rtable *rt;

	icmp_send(skb, ICMP_DEST_UNREACH, ICMP_HOST_UNREACH, 0);

	rt = skb_rtable(skb);
	if (rt)
		dst_set_expires(&rt->dst, 0);
}

static int ip_rt_bug(struct sk_buff *skb)
{
	pr_debug("%s: %pI4 -> %pI4, %s\n",
		 __func__, &ip_hdr(skb)->saddr, &ip_hdr(skb)->daddr,
		 skb->dev ? skb->dev->name : "?");
	kfree_skb(skb);
	WARN_ON(1);
	return 0;
}

/*
   We do not cache source address of outgoing interface,
   because it is used only by IP RR, TS and SRR options,
   so that it out of fast path.

   BTW remember: "addr" is allowed to be not aligned
   in IP options!
 */

void ip_rt_get_source(u8 *addr, struct sk_buff *skb, struct rtable *rt)
{
	__be32 src;

	if (rt_is_output_route(rt))
		src = ip_hdr(skb)->saddr;
	else {
		struct fib_result res;
		struct flowi4 fl4;
		struct iphdr *iph;

		iph = ip_hdr(skb);

		memset(&fl4, 0, sizeof(fl4));
		fl4.daddr = iph->daddr;
		fl4.saddr = iph->saddr;
		fl4.flowi4_tos = RT_TOS(iph->tos);
		fl4.flowi4_oif = rt->dst.dev->ifindex;
		fl4.flowi4_iif = skb->dev->ifindex;
		fl4.flowi4_mark = skb->mark;

		rcu_read_lock();
		if (fib_lookup(dev_net(rt->dst.dev), &fl4, &res) == 0)
			src = FIB_RES_PREFSRC(dev_net(rt->dst.dev), res);
		else
			src = inet_select_addr(rt->dst.dev,
					       rt_nexthop(rt, iph->daddr),
					       RT_SCOPE_UNIVERSE);
		rcu_read_unlock();
	}
	memcpy(addr, &src, 4);
}

#ifdef CONFIG_IP_ROUTE_CLASSID
static void set_class_tag(struct rtable *rt, u32 tag)
{
	if (!(rt->dst.tclassid & 0xFFFF))
		rt->dst.tclassid |= tag & 0xFFFF;
	if (!(rt->dst.tclassid & 0xFFFF0000))
		rt->dst.tclassid |= tag & 0xFFFF0000;
}
#endif

static unsigned int ipv4_default_advmss(const struct dst_entry *dst)
{
	unsigned int advmss = dst_metric_raw(dst, RTAX_ADVMSS);

	if (advmss == 0) {
		advmss = max_t(unsigned int, dst->dev->mtu - 40,
			       ip_rt_min_advmss);
		if (advmss > 65535 - 40)
			advmss = 65535 - 40;
	}
	return advmss;
}

static unsigned int ipv4_mtu(const struct dst_entry *dst)
{
	const struct rtable *rt = (const struct rtable *) dst;
	unsigned int mtu = rt->rt_pmtu;

	if (!mtu || time_after_eq(jiffies, rt->dst.expires))
		mtu = dst_metric_raw(dst, RTAX_MTU);

	if (mtu && rt_is_output_route(rt))
		return mtu;

	mtu = dst->dev->mtu;

	if (unlikely(dst_metric_locked(dst, RTAX_MTU))) {
		if (rt->rt_gateway && mtu > 576)
			mtu = 576;
	}

	if (mtu > IP_MAX_MTU)
		mtu = IP_MAX_MTU;

	return mtu;
}

static struct fib_nh_exception *find_exception(struct fib_nh *nh, __be32 daddr)
{
	struct fnhe_hash_bucket *hash = nh->nh_exceptions;
	struct fib_nh_exception *fnhe;
	u32 hval;

	if (!hash)
		return NULL;

	hval = fnhe_hashfun(daddr);

	for (fnhe = rcu_dereference(hash[hval].chain); fnhe;
	     fnhe = rcu_dereference(fnhe->fnhe_next)) {
		if (fnhe->fnhe_daddr == daddr)
			return fnhe;
	}
	return NULL;
}

static bool rt_bind_exception(struct rtable *rt, struct fib_nh_exception *fnhe,
			      __be32 daddr)
{
	bool ret = false;

	spin_lock_bh(&fnhe_lock);

	if (daddr == fnhe->fnhe_daddr) {
		struct rtable *orig;

		if (fnhe->fnhe_pmtu) {
			unsigned long expires = fnhe->fnhe_expires;
			unsigned long diff = expires - jiffies;

			if (time_before(jiffies, expires)) {
				rt->rt_pmtu = fnhe->fnhe_pmtu;
				dst_set_expires(&rt->dst, diff);
			}
		}
		if (fnhe->fnhe_gw) {
			rt->rt_flags |= RTCF_REDIRECTED;
			rt->rt_gateway = fnhe->fnhe_gw;
		}

		orig = rcu_dereference(fnhe->fnhe_rth);
		rcu_assign_pointer(fnhe->fnhe_rth, rt);
		if (orig)
			rt_free(orig);

		fnhe->fnhe_stamp = jiffies;
		ret = true;
	} else {
		/* Routes we intend to cache in nexthop exception have
		 * the DST_NOCACHE bit clear.  However, if we are
		 * unsuccessful at storing this route into the cache
		 * we really need to set it.
		 */
		rt->dst.flags |= DST_NOCACHE;
	}
	spin_unlock_bh(&fnhe_lock);

	return ret;
}

static bool rt_cache_route(struct fib_nh *nh, struct rtable *rt)
{
	struct rtable *orig, *prev, **p;
	bool ret = true;

	if (rt_is_input_route(rt)) {
		p = (struct rtable **)&nh->nh_rth_input;
	} else {
		if (!nh->nh_pcpu_rth_output)
			goto nocache;
		p = (struct rtable **)__this_cpu_ptr(nh->nh_pcpu_rth_output);
	}
	orig = *p;

	prev = cmpxchg(p, orig, rt);
	if (prev == orig) {
		if (orig)
			rt_free(orig);
	} else {
		/* Routes we intend to cache in the FIB nexthop have
		 * the DST_NOCACHE bit clear.  However, if we are
		 * unsuccessful at storing this route into the cache
		 * we really need to set it.
		 */
nocache:
		rt->dst.flags |= DST_NOCACHE;
		ret = false;
	}

	return ret;
}

static DEFINE_SPINLOCK(rt_uncached_lock);
static LIST_HEAD(rt_uncached_list);

static void rt_add_uncached_list(struct rtable *rt)
{
	spin_lock_bh(&rt_uncached_lock);
	list_add_tail(&rt->rt_uncached, &rt_uncached_list);
	spin_unlock_bh(&rt_uncached_lock);
}

static void ipv4_dst_destroy(struct dst_entry *dst)
{
	struct rtable *rt = (struct rtable *) dst;

	if (!list_empty(&rt->rt_uncached)) {
		spin_lock_bh(&rt_uncached_lock);
		list_del(&rt->rt_uncached);
		spin_unlock_bh(&rt_uncached_lock);
	}
}

void rt_flush_dev(struct net_device *dev)
{
	if (!list_empty(&rt_uncached_list)) {
		struct net *net = dev_net(dev);
		struct rtable *rt;

		spin_lock_bh(&rt_uncached_lock);
		list_for_each_entry(rt, &rt_uncached_list, rt_uncached) {
			if (rt->dst.dev != dev)
				continue;
			rt->dst.dev = net->loopback_dev;
			dev_hold(rt->dst.dev);
			dev_put(dev);
		}
		spin_unlock_bh(&rt_uncached_lock);
	}
}

static bool rt_cache_valid(const struct rtable *rt)
{
	return	rt &&
		rt->dst.obsolete == DST_OBSOLETE_FORCE_CHK &&
		!rt_is_expired(rt);
}

static void rt_set_nexthop(struct rtable *rt, __be32 daddr,
			   const struct fib_result *res,
			   struct fib_nh_exception *fnhe,
			   struct fib_info *fi, u16 type, u32 itag)
{
	bool cached = false;

	if (fi) {
		struct fib_nh *nh = &FIB_RES_NH(*res);

		if (nh->nh_gw && nh->nh_scope == RT_SCOPE_LINK)
			rt->rt_gateway = nh->nh_gw;
		dst_init_metrics(&rt->dst, fi->fib_metrics, true);
#ifdef CONFIG_IP_ROUTE_CLASSID
		rt->dst.tclassid = nh->nh_tclassid;
#endif
		if (unlikely(fnhe))
			cached = rt_bind_exception(rt, fnhe, daddr);
		else if (!(rt->dst.flags & DST_NOCACHE))
			cached = rt_cache_route(nh, rt);
	}
	if (unlikely(!cached))
		rt_add_uncached_list(rt);

#ifdef CONFIG_IP_ROUTE_CLASSID
#ifdef CONFIG_IP_MULTIPLE_TABLES
	set_class_tag(rt, res->tclassid);
#endif
	set_class_tag(rt, itag);
#endif
}

static struct rtable *rt_dst_alloc(struct net_device *dev,
				   bool nopolicy, bool noxfrm, bool will_cache)
{
	return dst_alloc(&ipv4_dst_ops, dev, 1, DST_OBSOLETE_FORCE_CHK,
			 (will_cache ? 0 : (DST_HOST | DST_NOCACHE)) |
			 (nopolicy ? DST_NOPOLICY : 0) |
			 (noxfrm ? DST_NOXFRM : 0));
}

/* called in rcu_read_lock() section */
static int ip_route_input_mc(struct sk_buff *skb, __be32 daddr, __be32 saddr,
				u8 tos, struct net_device *dev, int our)
{
	struct rtable *rth;
	struct in_device *in_dev = __in_dev_get_rcu(dev);
	u32 itag = 0;
	int err;

	/* Primary sanity checks. */

	if (in_dev == NULL)
		return -EINVAL;

	if (ipv4_is_multicast(saddr) || ipv4_is_lbcast(saddr) ||
	    skb->protocol != htons(ETH_P_IP))
		goto e_inval;

	if (likely(!IN_DEV_ROUTE_LOCALNET(in_dev)))
		if (ipv4_is_loopback(saddr))
			goto e_inval;

	if (ipv4_is_zeronet(saddr)) {
		if (!ipv4_is_local_multicast(daddr))
			goto e_inval;
	} else {
		err = fib_validate_source(skb, saddr, 0, tos, 0, dev,
					  in_dev, &itag);
		if (err < 0)
			goto e_err;
	}
	rth = rt_dst_alloc(dev_net(dev)->loopback_dev,
			   IN_DEV_CONF_GET(in_dev, NOPOLICY), false, false);
	if (!rth)
		goto e_nobufs;

#ifdef CONFIG_IP_ROUTE_CLASSID
	rth->dst.tclassid = itag;
#endif
	rth->dst.output = ip_rt_bug;

	rth->rt_genid	= rt_genid(dev_net(dev));
	rth->rt_flags	= RTCF_MULTICAST;
	rth->rt_type	= RTN_MULTICAST;
	rth->rt_is_input= 1;
	rth->rt_iif	= 0;
	rth->rt_pmtu	= 0;
	rth->rt_gateway	= 0;
	INIT_LIST_HEAD(&rth->rt_uncached);
	if (our) {
		rth->dst.input= ip_local_deliver;
		rth->rt_flags |= RTCF_LOCAL;
	}

#ifdef CONFIG_IP_MROUTE
	if (!ipv4_is_local_multicast(daddr) && IN_DEV_MFORWARD(in_dev))
		rth->dst.input = ip_mr_input;
#endif
	RT_CACHE_STAT_INC(in_slow_mc);

	skb_dst_set(skb, &rth->dst);
	return 0;

e_nobufs:
	return -ENOBUFS;
e_inval:
	return -EINVAL;
e_err:
	return err;
}


static void ip_handle_martian_source(struct net_device *dev,
				     struct in_device *in_dev,
				     struct sk_buff *skb,
				     __be32 daddr,
				     __be32 saddr)
{
	RT_CACHE_STAT_INC(in_martian_src);
#ifdef CONFIG_IP_ROUTE_VERBOSE
	if (IN_DEV_LOG_MARTIANS(in_dev) && net_ratelimit()) {
		/*
		 *	RFC1812 recommendation, if source is martian,
		 *	the only hint is MAC header.
		 */
		pr_warn("martian source %pI4 from %pI4, on dev %s\n",
			&daddr, &saddr, dev->name);
		if (dev->hard_header_len && skb_mac_header_was_set(skb)) {
			print_hex_dump(KERN_WARNING, "ll header: ",
				       DUMP_PREFIX_OFFSET, 16, 1,
				       skb_mac_header(skb),
				       dev->hard_header_len, true);
		}
	}
#endif
}

/* called in rcu_read_lock() section */
static int __mkroute_input(struct sk_buff *skb,
			   const struct fib_result *res,
			   struct in_device *in_dev,
			   __be32 daddr, __be32 saddr, u32 tos)
{
	struct rtable *rth;
	int err;
	struct in_device *out_dev;
	unsigned int flags = 0;
	bool do_cache;
	u32 itag;

	/* get a working reference to the output device */
	out_dev = __in_dev_get_rcu(FIB_RES_DEV(*res));
	if (out_dev == NULL) {
		net_crit_ratelimited("Bug in ip_route_input_slow(). Please report.\n");
		return -EINVAL;
	}


	err = fib_validate_source(skb, saddr, daddr, tos, FIB_RES_OIF(*res),
				  in_dev->dev, in_dev, &itag);
	if (err < 0) {
		ip_handle_martian_source(in_dev->dev, in_dev, skb, daddr,
					 saddr);

		goto cleanup;
	}

	if (out_dev == in_dev && err &&
	    (IN_DEV_SHARED_MEDIA(out_dev) ||
	     inet_addr_onlink(out_dev, saddr, FIB_RES_GW(*res))))
		flags |= RTCF_DOREDIRECT;

	if (skb->protocol != htons(ETH_P_IP)) {
		/* Not IP (i.e. ARP). Do not create route, if it is
		 * invalid for proxy arp. DNAT routes are always valid.
		 *
		 * Proxy arp feature have been extended to allow, ARP
		 * replies back to the same interface, to support
		 * Private VLAN switch technologies. See arp.c.
		 */
		if (out_dev == in_dev &&
		    IN_DEV_PROXY_ARP_PVLAN(in_dev) == 0) {
			err = -EINVAL;
			goto cleanup;
		}
	}

	do_cache = false;
	if (res->fi) {
		if (!itag) {
			rth = rcu_dereference(FIB_RES_NH(*res).nh_rth_input);
			if (rt_cache_valid(rth)) {
				skb_dst_set_noref(skb, &rth->dst);
				goto out;
			}
			do_cache = true;
		}
	}

	rth = rt_dst_alloc(out_dev->dev,
			   IN_DEV_CONF_GET(in_dev, NOPOLICY),
			   IN_DEV_CONF_GET(out_dev, NOXFRM), do_cache);
	if (!rth) {
		err = -ENOBUFS;
		goto cleanup;
	}

	rth->rt_genid = rt_genid(dev_net(rth->dst.dev));
	rth->rt_flags = flags;
	rth->rt_type = res->type;
	rth->rt_is_input = 1;
	rth->rt_iif 	= 0;
	rth->rt_pmtu	= 0;
	rth->rt_gateway	= 0;
	INIT_LIST_HEAD(&rth->rt_uncached);

	rth->dst.input = ip_forward;
	rth->dst.output = ip_output;

	rt_set_nexthop(rth, daddr, res, NULL, res->fi, res->type, itag);
	skb_dst_set(skb, &rth->dst);
out:
	err = 0;
 cleanup:
	return err;
}

static int ip_mkroute_input(struct sk_buff *skb,
			    struct fib_result *res,
			    const struct flowi4 *fl4,
			    struct in_device *in_dev,
			    __be32 daddr, __be32 saddr, u32 tos)
{
#ifdef CONFIG_IP_ROUTE_MULTIPATH
	if (res->fi && res->fi->fib_nhs > 1)
		fib_select_multipath(res);
#endif

	/* create a routing cache entry */
	return __mkroute_input(skb, res, in_dev, daddr, saddr, tos);
}

/*
 *	NOTE. We drop all the packets that has local source
 *	addresses, because every properly looped back packet
 *	must have correct destination already attached by output routine.
 *
 *	Such approach solves two big problems:
 *	1. Not simplex devices are handled properly.
 *	2. IP spoofing attempts are filtered with 100% of guarantee.
 *	called with rcu_read_lock()
 */

static int ip_route_input_slow(struct sk_buff *skb, __be32 daddr, __be32 saddr,
			       u8 tos, struct net_device *dev)
{
	struct fib_result res;
	struct in_device *in_dev = __in_dev_get_rcu(dev);
	struct flowi4	fl4;
	unsigned int	flags = 0;
	u32		itag = 0;
	struct rtable	*rth;
	int		err = -EINVAL;
	struct net    *net = dev_net(dev);
	bool do_cache;

	/* IP on this device is disabled. */

	if (!in_dev)
		goto out;

	/* Check for the most weird martians, which can be not detected
	   by fib_lookup.
	 */

	if (ipv4_is_multicast(saddr) || ipv4_is_lbcast(saddr))
		goto martian_source;

	res.fi = NULL;
	if (ipv4_is_lbcast(daddr) || (saddr == 0 && daddr == 0))
		goto brd_input;

	/* Accept zero addresses only to limited broadcast;
	 * I even do not know to fix it or not. Waiting for complains :-)
	 */
	if (ipv4_is_zeronet(saddr))
		goto martian_source;

	if (ipv4_is_zeronet(daddr))
		goto martian_destination;

	/* Following code try to avoid calling IN_DEV_NET_ROUTE_LOCALNET(),
	 * and call it once if daddr or/and saddr are loopback addresses
	 */
	if (ipv4_is_loopback(daddr)) {
		if (!IN_DEV_NET_ROUTE_LOCALNET(in_dev, net))
			goto martian_destination;
	} else if (ipv4_is_loopback(saddr)) {
		if (!IN_DEV_NET_ROUTE_LOCALNET(in_dev, net))
			goto martian_source;
	}

	/*
	 *	Now we are ready to route packet.
	 */
	fl4.flowi4_oif = 0;
	fl4.flowi4_iif = dev->ifindex;
	fl4.flowi4_mark = skb->mark;
	fl4.flowi4_tos = tos;
	fl4.flowi4_scope = RT_SCOPE_UNIVERSE;
	fl4.daddr = daddr;
	fl4.saddr = saddr;
	err = fib_lookup(net, &fl4, &res);
	if (err != 0)
		goto no_route;

	RT_CACHE_STAT_INC(in_slow_tot);

	if (res.type == RTN_BROADCAST)
		goto brd_input;

	if (res.type == RTN_LOCAL) {
		err = fib_validate_source(skb, saddr, daddr, tos,
					  LOOPBACK_IFINDEX,
					  dev, in_dev, &itag);
		if (err < 0)
			goto martian_source_keep_err;
		goto local_input;
	}

	if (!IN_DEV_FORWARD(in_dev))
		goto no_route;
	if (res.type != RTN_UNICAST)
		goto martian_destination;

	err = ip_mkroute_input(skb, &res, &fl4, in_dev, daddr, saddr, tos);
out:	return err;

brd_input:
	if (skb->protocol != htons(ETH_P_IP))
		goto e_inval;

	if (!ipv4_is_zeronet(saddr)) {
		err = fib_validate_source(skb, saddr, 0, tos, 0, dev,
					  in_dev, &itag);
		if (err < 0)
			goto martian_source_keep_err;
	}
	flags |= RTCF_BROADCAST;
	res.type = RTN_BROADCAST;
	RT_CACHE_STAT_INC(in_brd);

local_input:
	do_cache = false;
	if (res.fi) {
		if (!itag) {
			rth = rcu_dereference(FIB_RES_NH(res).nh_rth_input);
			if (rt_cache_valid(rth)) {
				skb_dst_set_noref(skb, &rth->dst);
				err = 0;
				goto out;
			}
			do_cache = true;
		}
	}

	rth = rt_dst_alloc(net->loopback_dev,
			   IN_DEV_CONF_GET(in_dev, NOPOLICY), false, do_cache);
	if (!rth)
		goto e_nobufs;

	rth->dst.input= ip_local_deliver;
	rth->dst.output= ip_rt_bug;
#ifdef CONFIG_IP_ROUTE_CLASSID
	rth->dst.tclassid = itag;
#endif

	rth->rt_genid = rt_genid(net);
	rth->rt_flags 	= flags|RTCF_LOCAL;
	rth->rt_type	= res.type;
	rth->rt_is_input = 1;
	rth->rt_iif	= 0;
	rth->rt_pmtu	= 0;
	rth->rt_gateway	= 0;
	INIT_LIST_HEAD(&rth->rt_uncached);
	if (res.type == RTN_UNREACHABLE) {
		rth->dst.input= ip_error;
		rth->dst.error= -err;
		rth->rt_flags 	&= ~RTCF_LOCAL;
	}
	if (do_cache)
		rt_cache_route(&FIB_RES_NH(res), rth);
	skb_dst_set(skb, &rth->dst);
	err = 0;
	goto out;

no_route:
	RT_CACHE_STAT_INC(in_no_route);
	res.type = RTN_UNREACHABLE;
	if (err == -ESRCH)
		err = -ENETUNREACH;
	goto local_input;

	/*
	 *	Do not cache martian addresses: they should be logged (RFC1812)
	 */
martian_destination:
	RT_CACHE_STAT_INC(in_martian_dst);
#ifdef CONFIG_IP_ROUTE_VERBOSE
	if (IN_DEV_LOG_MARTIANS(in_dev))
		net_warn_ratelimited("martian destination %pI4 from %pI4, dev %s\n",
				     &daddr, &saddr, dev->name);
#endif

e_inval:
	err = -EINVAL;
	goto out;

e_nobufs:
	err = -ENOBUFS;
	goto out;

martian_source:
	err = -EINVAL;
martian_source_keep_err:
	ip_handle_martian_source(dev, in_dev, skb, daddr, saddr);
	goto out;
}

int ip_route_input_noref(struct sk_buff *skb, __be32 daddr, __be32 saddr,
			 u8 tos, struct net_device *dev)
{
	int res;

	rcu_read_lock();

	/* Multicast recognition logic is moved from route cache to here.
	   The problem was that too many Ethernet cards have broken/missing
	   hardware multicast filters :-( As result the host on multicasting
	   network acquires a lot of useless route cache entries, sort of
	   SDR messages from all the world. Now we try to get rid of them.
	   Really, provided software IP multicast filter is organized
	   reasonably (at least, hashed), it does not result in a slowdown
	   comparing with route cache reject entries.
	   Note, that multicast routers are not affected, because
	   route cache entry is created eventually.
	 */
	if (ipv4_is_multicast(daddr)) {
		struct in_device *in_dev = __in_dev_get_rcu(dev);

		if (in_dev) {
			int our = ip_check_mc_rcu(in_dev, daddr, saddr,
						  ip_hdr(skb)->protocol);
			if (our
#ifdef CONFIG_IP_MROUTE
				||
			    (!ipv4_is_local_multicast(daddr) &&
			     IN_DEV_MFORWARD(in_dev))
#endif
			   ) {
				int res = ip_route_input_mc(skb, daddr, saddr,
							    tos, dev, our);
				rcu_read_unlock();
				return res;
			}
		}
		rcu_read_unlock();
		return -EINVAL;
	}
	res = ip_route_input_slow(skb, daddr, saddr, tos, dev);
	rcu_read_unlock();
	return res;
}
EXPORT_SYMBOL(ip_route_input_noref);

/* called with rcu_read_lock() */
static struct rtable *__mkroute_output(const struct fib_result *res,
				       const struct flowi4 *fl4, int orig_oif,
				       struct net_device *dev_out,
				       unsigned int flags)
{
	struct fib_info *fi = res->fi;
	struct fib_nh_exception *fnhe;
	struct in_device *in_dev;
	u16 type = res->type;
	struct rtable *rth;

	in_dev = __in_dev_get_rcu(dev_out);
	if (!in_dev)
		return ERR_PTR(-EINVAL);

	if (likely(!IN_DEV_ROUTE_LOCALNET(in_dev)))
		if (ipv4_is_loopback(fl4->saddr) && !(dev_out->flags & IFF_LOOPBACK))
			return ERR_PTR(-EINVAL);

	if (ipv4_is_lbcast(fl4->daddr))
		type = RTN_BROADCAST;
	else if (ipv4_is_multicast(fl4->daddr))
		type = RTN_MULTICAST;
	else if (ipv4_is_zeronet(fl4->daddr))
		return ERR_PTR(-EINVAL);

	if (dev_out->flags & IFF_LOOPBACK)
		flags |= RTCF_LOCAL;

	if (type == RTN_BROADCAST) {
		flags |= RTCF_BROADCAST | RTCF_LOCAL;
		fi = NULL;
	} else if (type == RTN_MULTICAST) {
		flags |= RTCF_MULTICAST | RTCF_LOCAL;
		if (!ip_check_mc_rcu(in_dev, fl4->daddr, fl4->saddr,
				     fl4->flowi4_proto))
			flags &= ~RTCF_LOCAL;
		/* If multicast route do not exist use
		 * default one, but do not gateway in this case.
		 * Yes, it is hack.
		 */
		if (fi && res->prefixlen < 4)
			fi = NULL;
	}

	fnhe = NULL;
	if (fi) {
		struct rtable __rcu **prth;

		fnhe = find_exception(&FIB_RES_NH(*res), fl4->daddr);
		if (fnhe)
			prth = &fnhe->fnhe_rth;
		else
			prth = __this_cpu_ptr(FIB_RES_NH(*res).nh_pcpu_rth_output);
		rth = rcu_dereference(*prth);
		if (rt_cache_valid(rth)) {
			dst_hold(&rth->dst);
			return rth;
		}
	}
	rth = rt_dst_alloc(dev_out,
			   IN_DEV_CONF_GET(in_dev, NOPOLICY),
			   IN_DEV_CONF_GET(in_dev, NOXFRM),
			   fi);
	if (!rth)
		return ERR_PTR(-ENOBUFS);

	rth->dst.output = ip_output;

	rth->rt_genid = rt_genid(dev_net(dev_out));
	rth->rt_flags	= flags;
	rth->rt_type	= type;
	rth->rt_is_input = 0;
	rth->rt_iif	= orig_oif ? : 0;
	rth->rt_pmtu	= 0;
	rth->rt_gateway = 0;
	INIT_LIST_HEAD(&rth->rt_uncached);

	RT_CACHE_STAT_INC(out_slow_tot);

	if (flags & RTCF_LOCAL)
		rth->dst.input = ip_local_deliver;
	if (flags & (RTCF_BROADCAST | RTCF_MULTICAST)) {
		if (flags & RTCF_LOCAL &&
		    !(dev_out->flags & IFF_LOOPBACK)) {
			rth->dst.output = ip_mc_output;
			RT_CACHE_STAT_INC(out_slow_mc);
		}
#ifdef CONFIG_IP_MROUTE
		if (type == RTN_MULTICAST) {
			if (IN_DEV_MFORWARD(in_dev) &&
			    !ipv4_is_local_multicast(fl4->daddr)) {
				rth->dst.input = ip_mr_input;
				rth->dst.output = ip_mc_output;
			}
		}
#endif
	}

	rt_set_nexthop(rth, fl4->daddr, res, fnhe, fi, type, 0);

	return rth;
}

/*
 * Major route resolver routine.
 */

struct rtable *__ip_route_output_key(struct net *net, struct flowi4 *fl4)
{
	struct net_device *dev_out = NULL;
	__u8 tos = RT_FL_TOS(fl4);
	unsigned int flags = 0;
	struct fib_result res;
	struct rtable *rth;
	int orig_oif;

	res.tclassid	= 0;
	res.fi		= NULL;
	res.table	= NULL;

	orig_oif = fl4->flowi4_oif;

	fl4->flowi4_iif = LOOPBACK_IFINDEX;
	fl4->flowi4_tos = tos & IPTOS_RT_MASK;
	fl4->flowi4_scope = ((tos & RTO_ONLINK) ?
			 RT_SCOPE_LINK : RT_SCOPE_UNIVERSE);

	rcu_read_lock();
	if (fl4->saddr) {
		rth = ERR_PTR(-EINVAL);
		if (ipv4_is_multicast(fl4->saddr) ||
		    ipv4_is_lbcast(fl4->saddr) ||
		    ipv4_is_zeronet(fl4->saddr))
			goto out;

		/* I removed check for oif == dev_out->oif here.
		   It was wrong for two reasons:
		   1. ip_dev_find(net, saddr) can return wrong iface, if saddr
		      is assigned to multiple interfaces.
		   2. Moreover, we are allowed to send packets with saddr
		      of another iface. --ANK
		 */

		if (fl4->flowi4_oif == 0 &&
		    (ipv4_is_multicast(fl4->daddr) ||
		     ipv4_is_lbcast(fl4->daddr))) {
			/* It is equivalent to inet_addr_type(saddr) == RTN_LOCAL */
			dev_out = __ip_dev_find(net, fl4->saddr, false);
			if (dev_out == NULL)
				goto out;

			/* Special hack: user can direct multicasts
			   and limited broadcast via necessary interface
			   without fiddling with IP_MULTICAST_IF or IP_PKTINFO.
			   This hack is not just for fun, it allows
			   vic,vat and friends to work.
			   They bind socket to loopback, set ttl to zero
			   and expect that it will work.
			   From the viewpoint of routing cache they are broken,
			   because we are not allowed to build multicast path
			   with loopback source addr (look, routing cache
			   cannot know, that ttl is zero, so that packet
			   will not leave this host and route is valid).
			   Luckily, this hack is good workaround.
			 */

			fl4->flowi4_oif = dev_out->ifindex;
			goto make_route;
		}

		if (!(fl4->flowi4_flags & FLOWI_FLAG_ANYSRC)) {
			/* It is equivalent to inet_addr_type(saddr) == RTN_LOCAL */
			if (!__ip_dev_find(net, fl4->saddr, false))
				goto out;
		}
	}


	if (fl4->flowi4_oif) {
		dev_out = dev_get_by_index_rcu(net, fl4->flowi4_oif);
		rth = ERR_PTR(-ENODEV);
		if (dev_out == NULL)
			goto out;

		/* RACE: Check return value of inet_select_addr instead. */
		if (!(dev_out->flags & IFF_UP) || !__in_dev_get_rcu(dev_out)) {
			rth = ERR_PTR(-ENETUNREACH);
			goto out;
		}
		if (ipv4_is_local_multicast(fl4->daddr) ||
		    ipv4_is_lbcast(fl4->daddr)) {
			if (!fl4->saddr)
				fl4->saddr = inet_select_addr(dev_out, 0,
							      RT_SCOPE_LINK);
			goto make_route;
		}
		if (fl4->saddr) {
			if (ipv4_is_multicast(fl4->daddr))
				fl4->saddr = inet_select_addr(dev_out, 0,
							      fl4->flowi4_scope);
			else if (!fl4->daddr)
				fl4->saddr = inet_select_addr(dev_out, 0,
							      RT_SCOPE_HOST);
		}
	}

	if (!fl4->daddr) {
		fl4->daddr = fl4->saddr;
		if (!fl4->daddr)
			fl4->daddr = fl4->saddr = htonl(INADDR_LOOPBACK);
		dev_out = net->loopback_dev;
		fl4->flowi4_oif = LOOPBACK_IFINDEX;
		res.type = RTN_LOCAL;
		flags |= RTCF_LOCAL;
		goto make_route;
	}

	if (fib_lookup(net, fl4, &res)) {
		res.fi = NULL;
		res.table = NULL;
		if (fl4->flowi4_oif) {
			/* Apparently, routing tables are wrong. Assume,
			   that the destination is on link.

			   WHY? DW.
			   Because we are allowed to send to iface
			   even if it has NO routes and NO assigned
			   addresses. When oif is specified, routing
			   tables are looked up with only one purpose:
			   to catch if destination is gatewayed, rather than
			   direct. Moreover, if MSG_DONTROUTE is set,
			   we send packet, ignoring both routing tables
			   and ifaddr state. --ANK


			   We could make it even if oif is unknown,
			   likely IPv6, but we do not.
			 */

			if (fl4->saddr == 0)
				fl4->saddr = inet_select_addr(dev_out, 0,
							      RT_SCOPE_LINK);
			res.type = RTN_UNICAST;
			goto make_route;
		}
		rth = ERR_PTR(-ENETUNREACH);
		goto out;
	}

	if (res.type == RTN_LOCAL) {
		if (!fl4->saddr) {
			if (res.fi->fib_prefsrc)
				fl4->saddr = res.fi->fib_prefsrc;
			else
				fl4->saddr = fl4->daddr;
		}
		dev_out = net->loopback_dev;
		fl4->flowi4_oif = dev_out->ifindex;
		flags |= RTCF_LOCAL;
		goto make_route;
	}

#ifdef CONFIG_IP_ROUTE_MULTIPATH
	if (res.fi->fib_nhs > 1 && fl4->flowi4_oif == 0)
		fib_select_multipath(&res);
	else
#endif
	if (!res.prefixlen &&
	    res.table->tb_num_default > 1 &&
	    res.type == RTN_UNICAST && !fl4->flowi4_oif)
		fib_select_default(&res);

	if (!fl4->saddr)
		fl4->saddr = FIB_RES_PREFSRC(net, res);

	dev_out = FIB_RES_DEV(res);
	fl4->flowi4_oif = dev_out->ifindex;


make_route:
	rth = __mkroute_output(&res, fl4, orig_oif, dev_out, flags);

out:
	rcu_read_unlock();
	return rth;
}
EXPORT_SYMBOL_GPL(__ip_route_output_key);

static struct dst_entry *ipv4_blackhole_dst_check(struct dst_entry *dst, u32 cookie)
{
	return NULL;
}

static unsigned int ipv4_blackhole_mtu(const struct dst_entry *dst)
{
	unsigned int mtu = dst_metric_raw(dst, RTAX_MTU);

	return mtu ? : dst->dev->mtu;
}

static void ipv4_rt_blackhole_update_pmtu(struct dst_entry *dst, struct sock *sk,
					  struct sk_buff *skb, u32 mtu)
{
}

static void ipv4_rt_blackhole_redirect(struct dst_entry *dst, struct sock *sk,
				       struct sk_buff *skb)
{
}

static u32 *ipv4_rt_blackhole_cow_metrics(struct dst_entry *dst,
					  unsigned long old)
{
	return NULL;
}

static struct dst_ops ipv4_dst_blackhole_ops = {
	.family			=	AF_INET,
	.protocol		=	cpu_to_be16(ETH_P_IP),
	.check			=	ipv4_blackhole_dst_check,
	.mtu			=	ipv4_blackhole_mtu,
	.default_advmss		=	ipv4_default_advmss,
	.update_pmtu		=	ipv4_rt_blackhole_update_pmtu,
	.redirect		=	ipv4_rt_blackhole_redirect,
	.cow_metrics		=	ipv4_rt_blackhole_cow_metrics,
	.neigh_lookup		=	ipv4_neigh_lookup,
};

struct dst_entry *ipv4_blackhole_route(struct net *net, struct dst_entry *dst_orig)
{
	struct rtable *ort = (struct rtable *) dst_orig;
	struct rtable *rt;

	rt = dst_alloc(&ipv4_dst_blackhole_ops, NULL, 1, DST_OBSOLETE_NONE, 0);
	if (rt) {
		struct dst_entry *new = &rt->dst;

		new->__use = 1;
		new->input = dst_discard;
		new->output = dst_discard;

		new->dev = ort->dst.dev;
		if (new->dev)
			dev_hold(new->dev);

		rt->rt_is_input = ort->rt_is_input;
		rt->rt_iif = ort->rt_iif;
		rt->rt_pmtu = ort->rt_pmtu;

		rt->rt_genid = rt_genid(net);
		rt->rt_flags = ort->rt_flags;
		rt->rt_type = ort->rt_type;
		rt->rt_gateway = ort->rt_gateway;

		INIT_LIST_HEAD(&rt->rt_uncached);

		dst_free(new);
	}

	dst_release(dst_orig);

	return rt ? &rt->dst : ERR_PTR(-ENOMEM);
}

struct rtable *ip_route_output_flow(struct net *net, struct flowi4 *flp4,
				    struct sock *sk)
{
	struct rtable *rt = __ip_route_output_key(net, flp4);

	if (IS_ERR(rt))
		return rt;

	if (flp4->flowi4_proto)
		rt = (struct rtable *) xfrm_lookup(net, &rt->dst,
						   flowi4_to_flowi(flp4),
						   sk, 0);

	return rt;
}
EXPORT_SYMBOL_GPL(ip_route_output_flow);

static int rt_fill_info(struct net *net,  __be32 dst, __be32 src,
			struct flowi4 *fl4, struct sk_buff *skb, u32 portid,
			u32 seq, int event, int nowait, unsigned int flags)
{
	struct rtable *rt = skb_rtable(skb);
	struct rtmsg *r;
	struct nlmsghdr *nlh;
	unsigned long expires = 0;
	u32 error;
	u32 metrics[RTAX_MAX];

	nlh = nlmsg_put(skb, portid, seq, event, sizeof(*r), flags);
	if (nlh == NULL)
		return -EMSGSIZE;

	r = nlmsg_data(nlh);
	r->rtm_family	 = AF_INET;
	r->rtm_dst_len	= 32;
	r->rtm_src_len	= 0;
	r->rtm_tos	= fl4->flowi4_tos;
	r->rtm_table	= RT_TABLE_MAIN;
	if (nla_put_u32(skb, RTA_TABLE, RT_TABLE_MAIN))
		goto nla_put_failure;
	r->rtm_type	= rt->rt_type;
	r->rtm_scope	= RT_SCOPE_UNIVERSE;
	r->rtm_protocol = RTPROT_UNSPEC;
	r->rtm_flags	= (rt->rt_flags & ~0xFFFF) | RTM_F_CLONED;
	if (rt->rt_flags & RTCF_NOTIFY)
		r->rtm_flags |= RTM_F_NOTIFY;

	if (nla_put_be32(skb, RTA_DST, dst))
		goto nla_put_failure;
	if (src) {
		r->rtm_src_len = 32;
		if (nla_put_be32(skb, RTA_SRC, src))
			goto nla_put_failure;
	}
	if (rt->dst.dev &&
	    nla_put_u32(skb, RTA_OIF, rt->dst.dev->ifindex))
		goto nla_put_failure;
#ifdef CONFIG_IP_ROUTE_CLASSID
	if (rt->dst.tclassid &&
	    nla_put_u32(skb, RTA_FLOW, rt->dst.tclassid))
		goto nla_put_failure;
#endif
	if (!rt_is_input_route(rt) &&
	    fl4->saddr != src) {
		if (nla_put_be32(skb, RTA_PREFSRC, fl4->saddr))
			goto nla_put_failure;
	}
	if (rt->rt_gateway &&
	    nla_put_be32(skb, RTA_GATEWAY, rt->rt_gateway))
		goto nla_put_failure;

	memcpy(metrics, dst_metrics_ptr(&rt->dst), sizeof(metrics));
	if (rt->rt_pmtu)
		metrics[RTAX_MTU - 1] = rt->rt_pmtu;
	if (rtnetlink_put_metrics(skb, metrics) < 0)
		goto nla_put_failure;

	if (fl4->flowi4_mark &&
	    nla_put_be32(skb, RTA_MARK, fl4->flowi4_mark))
		goto nla_put_failure;

	error = rt->dst.error;
	expires = rt->dst.expires;
	if (expires) {
		if (time_before(jiffies, expires))
			expires -= jiffies;
		else
			expires = 0;
	}

	if (rt_is_input_route(rt)) {
		if (nla_put_u32(skb, RTA_IIF, rt->rt_iif))
			goto nla_put_failure;
	}

	if (rtnl_put_cacheinfo(skb, &rt->dst, 0, expires, error) < 0)
		goto nla_put_failure;

	return nlmsg_end(skb, nlh);

nla_put_failure:
	nlmsg_cancel(skb, nlh);
	return -EMSGSIZE;
}

static int inet_rtm_getroute(struct sk_buff *in_skb, struct nlmsghdr *nlh, void *arg)
{
	struct net *net = sock_net(in_skb->sk);
	struct rtmsg *rtm;
	struct nlattr *tb[RTA_MAX+1];
	struct rtable *rt = NULL;
	struct flowi4 fl4;
	__be32 dst = 0;
	__be32 src = 0;
	u32 iif;
	int err;
	int mark;
	struct sk_buff *skb;

	err = nlmsg_parse(nlh, sizeof(*rtm), tb, RTA_MAX, rtm_ipv4_policy);
	if (err < 0)
		goto errout;

	rtm = nlmsg_data(nlh);

	skb = alloc_skb(NLMSG_GOODSIZE, GFP_KERNEL);
	if (skb == NULL) {
		err = -ENOBUFS;
		goto errout;
	}

	/* Reserve room for dummy headers, this skb can pass
	   through good chunk of routing engine.
	 */
	skb_reset_mac_header(skb);
	skb_reset_network_header(skb);

	/* Bugfix: need to give ip_route_input enough of an IP header to not gag. */
	ip_hdr(skb)->protocol = IPPROTO_ICMP;
	skb_reserve(skb, MAX_HEADER + sizeof(struct iphdr));

	src = tb[RTA_SRC] ? nla_get_be32(tb[RTA_SRC]) : 0;
	dst = tb[RTA_DST] ? nla_get_be32(tb[RTA_DST]) : 0;
	iif = tb[RTA_IIF] ? nla_get_u32(tb[RTA_IIF]) : 0;
	mark = tb[RTA_MARK] ? nla_get_u32(tb[RTA_MARK]) : 0;

	memset(&fl4, 0, sizeof(fl4));
	fl4.daddr = dst;
	fl4.saddr = src;
	fl4.flowi4_tos = rtm->rtm_tos;
	fl4.flowi4_oif = tb[RTA_OIF] ? nla_get_u32(tb[RTA_OIF]) : 0;
	fl4.flowi4_mark = mark;

	if (iif) {
		struct net_device *dev;

		dev = __dev_get_by_index(net, iif);
		if (dev == NULL) {
			err = -ENODEV;
			goto errout_free;
		}

		skb->protocol	= htons(ETH_P_IP);
		skb->dev	= dev;
		skb->mark	= mark;
		local_bh_disable();
		err = ip_route_input(skb, dst, src, rtm->rtm_tos, dev);
		local_bh_enable();

		rt = skb_rtable(skb);
		if (err == 0 && rt->dst.error)
			err = -rt->dst.error;
	} else {
		rt = ip_route_output_key(net, &fl4);

		err = 0;
		if (IS_ERR(rt))
			err = PTR_ERR(rt);
	}

	if (err)
		goto errout_free;

	skb_dst_set(skb, &rt->dst);
	if (rtm->rtm_flags & RTM_F_NOTIFY)
		rt->rt_flags |= RTCF_NOTIFY;

	err = rt_fill_info(net, dst, src, &fl4, skb,
			   NETLINK_CB(in_skb).portid, nlh->nlmsg_seq,
			   RTM_NEWROUTE, 0, 0);
	if (err <= 0)
		goto errout_free;

	err = rtnl_unicast(skb, net, NETLINK_CB(in_skb).portid);
errout:
	return err;

errout_free:
	kfree_skb(skb);
	goto errout;
}

int ip_rt_dump(struct sk_buff *skb,  struct netlink_callback *cb)
{
	return skb->len;
}

void ip_rt_multicast_event(struct in_device *in_dev)
{
	rt_cache_flush(dev_net(in_dev->dev));
}

#ifdef CONFIG_SYSCTL
static int ipv4_sysctl_rtcache_flush(ctl_table *__ctl, int write,
					void __user *buffer,
					size_t *lenp, loff_t *ppos)
{
	if (write) {
		rt_cache_flush((struct net *)__ctl->extra1);
		return 0;
	}

	return -EINVAL;
}

static ctl_table ipv4_route_table[] = {
	{
		.procname	= "gc_thresh",
		.data		= &ipv4_dst_ops.gc_thresh,
		.maxlen		= sizeof(int),
		.mode		= 0644,
		.proc_handler	= proc_dointvec,
	},
	{
		.procname	= "max_size",
		.data		= &ip_rt_max_size,
		.maxlen		= sizeof(int),
		.mode		= 0644,
		.proc_handler	= proc_dointvec,
	},
	{
		/*  Deprecated. Use gc_min_interval_ms */

		.procname	= "gc_min_interval",
		.data		= &ip_rt_gc_min_interval,
		.maxlen		= sizeof(int),
		.mode		= 0644,
		.proc_handler	= proc_dointvec_jiffies,
	},
	{
		.procname	= "gc_min_interval_ms",
		.data		= &ip_rt_gc_min_interval,
		.maxlen		= sizeof(int),
		.mode		= 0644,
		.proc_handler	= proc_dointvec_ms_jiffies,
	},
	{
		.procname	= "gc_timeout",
		.data		= &ip_rt_gc_timeout,
		.maxlen		= sizeof(int),
		.mode		= 0644,
		.proc_handler	= proc_dointvec_jiffies,
	},
	{
		.procname	= "gc_interval",
		.data		= &ip_rt_gc_interval,
		.maxlen		= sizeof(int),
		.mode		= 0644,
		.proc_handler	= proc_dointvec_jiffies,
	},
	{
		.procname	= "redirect_load",
		.data		= &ip_rt_redirect_load,
		.maxlen		= sizeof(int),
		.mode		= 0644,
		.proc_handler	= proc_dointvec,
	},
	{
		.procname	= "redirect_number",
		.data		= &ip_rt_redirect_number,
		.maxlen		= sizeof(int),
		.mode		= 0644,
		.proc_handler	= proc_dointvec,
	},
	{
		.procname	= "redirect_silence",
		.data		= &ip_rt_redirect_silence,
		.maxlen		= sizeof(int),
		.mode		= 0644,
		.proc_handler	= proc_dointvec,
	},
	{
		.procname	= "error_cost",
		.data		= &ip_rt_error_cost,
		.maxlen		= sizeof(int),
		.mode		= 0644,
		.proc_handler	= proc_dointvec,
	},
	{
		.procname	= "error_burst",
		.data		= &ip_rt_error_burst,
		.maxlen		= sizeof(int),
		.mode		= 0644,
		.proc_handler	= proc_dointvec,
	},
	{
		.procname	= "gc_elasticity",
		.data		= &ip_rt_gc_elasticity,
		.maxlen		= sizeof(int),
		.mode		= 0644,
		.proc_handler	= proc_dointvec,
	},
	{
		.procname	= "mtu_expires",
		.data		= &ip_rt_mtu_expires,
		.maxlen		= sizeof(int),
		.mode		= 0644,
		.proc_handler	= proc_dointvec_jiffies,
	},
	{
		.procname	= "min_pmtu",
		.data		= &ip_rt_min_pmtu,
		.maxlen		= sizeof(int),
		.mode		= 0644,
		.proc_handler	= proc_dointvec,
	},
	{
		.procname	= "min_adv_mss",
		.data		= &ip_rt_min_advmss,
		.maxlen		= sizeof(int),
		.mode		= 0644,
		.proc_handler	= proc_dointvec,
	},
	{ }
};

static struct ctl_table ipv4_route_flush_table[] = {
	{
		.procname	= "flush",
		.maxlen		= sizeof(int),
		.mode		= 0200,
		.proc_handler	= ipv4_sysctl_rtcache_flush,
	},
	{ },
};

static __net_init int sysctl_route_net_init(struct net *net)
{
	struct ctl_table *tbl;

	tbl = ipv4_route_flush_table;
	if (!net_eq(net, &init_net)) {
		tbl = kmemdup(tbl, sizeof(ipv4_route_flush_table), GFP_KERNEL);
		if (tbl == NULL)
			goto err_dup;
	}
	tbl[0].extra1 = net;

	net->ipv4.route_hdr = register_net_sysctl(net, "net/ipv4/route", tbl);
	if (net->ipv4.route_hdr == NULL)
		goto err_reg;
	return 0;

err_reg:
	if (tbl != ipv4_route_flush_table)
		kfree(tbl);
err_dup:
	return -ENOMEM;
}

static __net_exit void sysctl_route_net_exit(struct net *net)
{
	struct ctl_table *tbl;

	tbl = net->ipv4.route_hdr->ctl_table_arg;
	unregister_net_sysctl_table(net->ipv4.route_hdr);
	BUG_ON(tbl == ipv4_route_flush_table);
	kfree(tbl);
}

static __net_initdata struct pernet_operations sysctl_route_ops = {
	.init = sysctl_route_net_init,
	.exit = sysctl_route_net_exit,
};
#endif

static __net_init int rt_genid_init(struct net *net)
{
<<<<<<< HEAD
	atomic_set(&net->ipv4.rt_genid, 0);
=======
	atomic_set(&net->rt_genid, 0);
>>>>>>> 6672d90f
	get_random_bytes(&net->ipv4.dev_addr_genid,
			 sizeof(net->ipv4.dev_addr_genid));
	return 0;
}

static __net_initdata struct pernet_operations rt_genid_ops = {
	.init = rt_genid_init,
};

static int __net_init ipv4_inetpeer_init(struct net *net)
{
	struct inet_peer_base *bp = kmalloc(sizeof(*bp), GFP_KERNEL);

	if (!bp)
		return -ENOMEM;
	inet_peer_base_init(bp);
	net->ipv4.peers = bp;
	return 0;
}

static void __net_exit ipv4_inetpeer_exit(struct net *net)
{
	struct inet_peer_base *bp = net->ipv4.peers;

	net->ipv4.peers = NULL;
	inetpeer_invalidate_tree(bp);
	kfree(bp);
}

static __net_initdata struct pernet_operations ipv4_inetpeer_ops = {
	.init	=	ipv4_inetpeer_init,
	.exit	=	ipv4_inetpeer_exit,
};

#ifdef CONFIG_IP_ROUTE_CLASSID
struct ip_rt_acct __percpu *ip_rt_acct __read_mostly;
#endif /* CONFIG_IP_ROUTE_CLASSID */

int __init ip_rt_init(void)
{
	int rc = 0;

#ifdef CONFIG_IP_ROUTE_CLASSID
	ip_rt_acct = __alloc_percpu(256 * sizeof(struct ip_rt_acct), __alignof__(struct ip_rt_acct));
	if (!ip_rt_acct)
		panic("IP: failed to allocate ip_rt_acct\n");
#endif

	ipv4_dst_ops.kmem_cachep =
		kmem_cache_create("ip_dst_cache", sizeof(struct rtable), 0,
				  SLAB_HWCACHE_ALIGN|SLAB_PANIC, NULL);

	ipv4_dst_blackhole_ops.kmem_cachep = ipv4_dst_ops.kmem_cachep;

	if (dst_entries_init(&ipv4_dst_ops) < 0)
		panic("IP: failed to allocate ipv4_dst_ops counter\n");

	if (dst_entries_init(&ipv4_dst_blackhole_ops) < 0)
		panic("IP: failed to allocate ipv4_dst_blackhole_ops counter\n");

	ipv4_dst_ops.gc_thresh = ~0;
	ip_rt_max_size = INT_MAX;

	devinet_init();
	ip_fib_init();

	if (ip_rt_proc_init())
		pr_err("Unable to create route proc files\n");
#ifdef CONFIG_XFRM
	xfrm_init();
	xfrm4_init(ip_rt_max_size);
#endif
	rtnl_register(PF_INET, RTM_GETROUTE, inet_rtm_getroute, NULL, NULL);

#ifdef CONFIG_SYSCTL
	register_pernet_subsys(&sysctl_route_ops);
#endif
	register_pernet_subsys(&rt_genid_ops);
	register_pernet_subsys(&ipv4_inetpeer_ops);
	return rc;
}

#ifdef CONFIG_SYSCTL
/*
 * We really need to sanitize the damn ipv4 init order, then all
 * this nonsense will go away.
 */
void __init ip_static_sysctl_init(void)
{
	register_net_sysctl(&init_net, "net/ipv4/route", ipv4_route_table);
}
#endif<|MERGE_RESOLUTION|>--- conflicted
+++ resolved
@@ -444,11 +444,7 @@
 
 void rt_cache_flush(struct net *net)
 {
-<<<<<<< HEAD
-	atomic_inc(&net->ipv4.rt_genid);
-=======
 	rt_genid_bump(net);
->>>>>>> 6672d90f
 }
 
 static struct neighbour *ipv4_neigh_lookup(const struct dst_entry *dst,
@@ -2505,11 +2501,7 @@
 
 static __net_init int rt_genid_init(struct net *net)
 {
-<<<<<<< HEAD
-	atomic_set(&net->ipv4.rt_genid, 0);
-=======
 	atomic_set(&net->rt_genid, 0);
->>>>>>> 6672d90f
 	get_random_bytes(&net->ipv4.dev_addr_genid,
 			 sizeof(net->ipv4.dev_addr_genid));
 	return 0;
