--- conflicted
+++ resolved
@@ -423,14 +423,6 @@
 	} else {
 		priv->feature_list = DEFAULT_FEATURE_LIST;
 	}
-<<<<<<< HEAD
-
-	mgr = devm_fpga_mgr_create(dev, "Xilinx ZynqMP FPGA Manager",
-				   &zynqmp_fpga_ops, priv);
-	if (!mgr)
-		return -ENOMEM;
-=======
->>>>>>> d82b0891
 
 	mgr = devm_fpga_mgr_register(dev, "Xilinx ZynqMP FPGA Manager",
 				     &zynqmp_fpga_ops, priv);
