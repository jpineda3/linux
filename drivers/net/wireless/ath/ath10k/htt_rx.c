--- conflicted
+++ resolved
@@ -1213,11 +1213,7 @@
 	 */
 
 	rxd = (void *)msdu->data - sizeof(*rxd);
-<<<<<<< HEAD
-	decap = MS(__le32_to_cpu(rxd->msdu_start.info1),
-=======
 	decap = MS(__le32_to_cpu(rxd->msdu_start.common.info1),
->>>>>>> a6bf49db
 		   RX_MSDU_START_INFO1_DECAP_FORMAT);
 
 	switch (decap) {
@@ -2069,11 +2065,8 @@
 		break;
 	case HTT_T2H_MSG_TYPE_CHAN_CHANGE:
 		break;
-<<<<<<< HEAD
-=======
 	case HTT_T2H_MSG_TYPE_AGGR_CONF:
 		break;
->>>>>>> a6bf49db
 	case HTT_T2H_MSG_TYPE_EN_STATS:
 	case HTT_T2H_MSG_TYPE_TX_FETCH_IND:
 	case HTT_T2H_MSG_TYPE_TX_FETCH_CONF:
