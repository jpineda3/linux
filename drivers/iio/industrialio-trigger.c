--- conflicted
+++ resolved
@@ -256,13 +256,9 @@
 	notinuse = bitmap_empty(trig->pool, CONFIG_IIO_CONSUMERS_PER_TRIGGER);
 
 	/* Prevent the module from being removed whilst attached to a trigger */
-<<<<<<< HEAD
-	__module_get(indio_dev->info->driver_module);
-=======
 	__module_get(pf->indio_dev->info->driver_module);
 
 	/* Get irq number */
->>>>>>> 3494c67c
 	pf->irq = iio_trigger_get_irq(trig);
 	if (pf->irq < 0)
 		goto out_put_module;
@@ -271,25 +267,14 @@
 	ret = request_threaded_irq(pf->irq, pf->h, pf->thread,
 				   pf->type, pf->name,
 				   pf);
-<<<<<<< HEAD
-	if (ret < 0) {
-		module_put(indio_dev->info->driver_module);
-		return ret;
-	}
-=======
 	if (ret < 0)
 		goto out_put_irq;
->>>>>>> 3494c67c
 
 	/* Enable trigger in driver */
 	if (trig->ops->set_trigger_state && notinuse) {
 		ret = trig->ops->set_trigger_state(trig, true);
 		if (ret < 0)
-<<<<<<< HEAD
-			module_put(indio_dev->info->driver_module);
-=======
 			goto out_free_irq;
->>>>>>> 3494c67c
 	}
 
 	/*
@@ -317,7 +302,6 @@
 	struct iio_poll_func *pf = indio_dev->pollfunc;
 	bool no_other_users = false;
 	int ret = 0;
-<<<<<<< HEAD
 
 	if (indio_dev->currentmode != INDIO_BUFFER_TRIGGERED)
 		return 0;
@@ -326,13 +310,6 @@
 		no_other_users = true;
 
 	if (trig->ops && trig->ops->set_trigger_state && no_other_users) {
-=======
-	bool no_other_users
-		= (bitmap_weight(trig->pool,
-				 CONFIG_IIO_CONSUMERS_PER_TRIGGER)
-		   == 1);
-	if (trig->ops->set_trigger_state && no_other_users) {
->>>>>>> 3494c67c
 		ret = trig->ops->set_trigger_state(trig, false);
 		if (ret)
 			return ret;
