// SPDX-License-Identifier: GPL-2.0
/* ad7949.c - Analog Devices ADC driver 14/16 bits 4/8 channels
 *
 * Copyright (C) 2018 CMC NV
 *
 * https://www.analog.com/media/en/technical-documentation/data-sheets/AD7949.pdf
 */

#include <linux/delay.h>
#include <linux/iio/iio.h>
#include <linux/module.h>
#include <linux/regulator/consumer.h>
#include <linux/spi/spi.h>
#include <linux/bitfield.h>

<<<<<<< HEAD
#define AD7949_MASK_CHANNEL_SEL		GENMASK(9, 7)
#define AD7949_MASK_TOTAL		GENMASK(13, 0)
#define AD7949_OFFSET_CHANNEL_SEL	7
#define AD7949_CFG_READ_BACK		0x1
=======
#define AD7949_CFG_MASK_TOTAL		GENMASK(13, 0)

/* CFG: Configuration Update */
#define AD7949_CFG_MASK_OVERWRITE	BIT(13)

/* INCC: Input Channel Configuration */
#define AD7949_CFG_MASK_INCC		GENMASK(12, 10)
#define AD7949_CFG_VAL_INCC_UNIPOLAR_GND	7
#define AD7949_CFG_VAL_INCC_UNIPOLAR_COMM	6
#define AD7949_CFG_VAL_INCC_UNIPOLAR_DIFF	4
#define AD7949_CFG_VAL_INCC_TEMP		3
#define AD7949_CFG_VAL_INCC_BIPOLAR		2
#define AD7949_CFG_VAL_INCC_BIPOLAR_DIFF	0

/* INX: Input channel Selection in a binary fashion */
#define AD7949_CFG_MASK_INX		GENMASK(9, 7)

/* BW: select bandwidth for low-pass filter. Full or Quarter */
#define AD7949_CFG_MASK_BW_FULL		BIT(6)

/* REF: reference/buffer selection */
#define AD7949_CFG_MASK_REF		GENMASK(5, 3)
#define AD7949_CFG_VAL_REF_EXT_TEMP_BUF		3
#define AD7949_CFG_VAL_REF_EXT_TEMP		2
#define AD7949_CFG_VAL_REF_INT_4096		1
#define AD7949_CFG_VAL_REF_INT_2500		0
#define AD7949_CFG_VAL_REF_EXTERNAL		BIT(1)

/* SEQ: channel sequencer. Allows for scanning channels */
#define AD7949_CFG_MASK_SEQ		GENMASK(2, 1)

/* RB: Read back the CFG register */
#define AD7949_CFG_MASK_RBN		BIT(0)
>>>>>>> cb1f2dbc

enum {
	ID_AD7949 = 0,
	ID_AD7682,
	ID_AD7689,
};

struct ad7949_adc_spec {
	u8 num_channels;
	u8 resolution;
};

static const struct ad7949_adc_spec ad7949_adc_spec[] = {
	[ID_AD7949] = { .num_channels = 8, .resolution = 14 },
	[ID_AD7682] = { .num_channels = 4, .resolution = 16 },
	[ID_AD7689] = { .num_channels = 8, .resolution = 16 },
};

/**
 * struct ad7949_adc_chip - AD ADC chip
 * @lock: protects write sequences
 * @vref: regulator generating Vref
 * @indio_dev: reference to iio structure
 * @spi: reference to spi structure
 * @refsel: reference selection
 * @resolution: resolution of the chip
 * @cfg: copy of the configuration register
 * @current_channel: current channel in use
 * @buffer: buffer to send / receive data to / from device
 * @buf8b: be16 buffer to exchange data with the device in 8-bit transfers
 */
struct ad7949_adc_chip {
	struct mutex lock;
	struct regulator *vref;
	struct iio_dev *indio_dev;
	struct spi_device *spi;
	u32 refsel;
	u8 resolution;
	u16 cfg;
	unsigned int current_channel;
<<<<<<< HEAD
	u16 buffer ____cacheline_aligned;
=======
	u16 buffer __aligned(IIO_DMA_MINALIGN);
>>>>>>> cb1f2dbc
	__be16 buf8b;
};

static int ad7949_spi_write_cfg(struct ad7949_adc_chip *ad7949_adc, u16 val,
				u16 mask)
{
	int ret;

	ad7949_adc->cfg = (val & mask) | (ad7949_adc->cfg & ~mask);

	switch (ad7949_adc->spi->bits_per_word) {
	case 16:
		ad7949_adc->buffer = ad7949_adc->cfg << 2;
		ret = spi_write(ad7949_adc->spi, &ad7949_adc->buffer, 2);
		break;
	case 14:
		ad7949_adc->buffer = ad7949_adc->cfg;
		ret = spi_write(ad7949_adc->spi, &ad7949_adc->buffer, 2);
		break;
	case 8:
		/* Here, type is big endian as it must be sent in two transfers */
		ad7949_adc->buf8b = cpu_to_be16(ad7949_adc->cfg << 2);
		ret = spi_write(ad7949_adc->spi, &ad7949_adc->buf8b, 2);
		break;
	default:
		dev_err(&ad7949_adc->indio_dev->dev, "unsupported BPW\n");
		return -EINVAL;
	}

	/*
	 * This delay is to avoid a new request before the required time to
	 * send a new command to the device
	 */
	udelay(2);
	return ret;
}

static int ad7949_spi_read_channel(struct ad7949_adc_chip *ad7949_adc, int *val,
				   unsigned int channel)
{
	int ret;
	int i;

	/*
	 * 1: write CFG for sample N and read old data (sample N-2)
	 * 2: if CFG was not changed since sample N-1 then we'll get good data
	 *    at the next xfer, so we bail out now, otherwise we write something
	 *    and we read garbage (sample N-1 configuration).
	 */
	for (i = 0; i < 2; i++) {
		ret = ad7949_spi_write_cfg(ad7949_adc,
					   FIELD_PREP(AD7949_CFG_MASK_INX, channel),
					   AD7949_CFG_MASK_INX);
		if (ret)
			return ret;
		if (channel == ad7949_adc->current_channel)
			break;
	}

	/* 3: write something and read actual data */
	if (ad7949_adc->spi->bits_per_word == 8)
		ret = spi_read(ad7949_adc->spi, &ad7949_adc->buf8b, 2);
	else
		ret = spi_read(ad7949_adc->spi, &ad7949_adc->buffer, 2);

	if (ret)
		return ret;

	/*
	 * This delay is to avoid a new request before the required time to
	 * send a new command to the device
	 */
	udelay(2);

	ad7949_adc->current_channel = channel;

	switch (ad7949_adc->spi->bits_per_word) {
	case 16:
		*val = ad7949_adc->buffer;
		/* Shift-out padding bits */
		*val >>= 16 - ad7949_adc->resolution;
		break;
	case 14:
		*val = ad7949_adc->buffer & GENMASK(13, 0);
		break;
	case 8:
		/* Here, type is big endian as data was sent in two transfers */
		*val = be16_to_cpu(ad7949_adc->buf8b);
		/* Shift-out padding bits */
		*val >>= 16 - ad7949_adc->resolution;
		break;
	default:
		dev_err(&ad7949_adc->indio_dev->dev, "unsupported BPW\n");
		return -EINVAL;
	}

	return 0;
}

#define AD7949_ADC_CHANNEL(chan) {				\
	.type = IIO_VOLTAGE,					\
	.indexed = 1,						\
	.channel = (chan),					\
	.info_mask_separate = BIT(IIO_CHAN_INFO_RAW),		\
	.info_mask_shared_by_type = BIT(IIO_CHAN_INFO_SCALE),	\
}

static const struct iio_chan_spec ad7949_adc_channels[] = {
	AD7949_ADC_CHANNEL(0),
	AD7949_ADC_CHANNEL(1),
	AD7949_ADC_CHANNEL(2),
	AD7949_ADC_CHANNEL(3),
	AD7949_ADC_CHANNEL(4),
	AD7949_ADC_CHANNEL(5),
	AD7949_ADC_CHANNEL(6),
	AD7949_ADC_CHANNEL(7),
};

static int ad7949_spi_read_raw(struct iio_dev *indio_dev,
			   struct iio_chan_spec const *chan,
			   int *val, int *val2, long mask)
{
	struct ad7949_adc_chip *ad7949_adc = iio_priv(indio_dev);
	int ret;

	if (!val)
		return -EINVAL;

	switch (mask) {
	case IIO_CHAN_INFO_RAW:
		mutex_lock(&ad7949_adc->lock);
		ret = ad7949_spi_read_channel(ad7949_adc, val, chan->channel);
		mutex_unlock(&ad7949_adc->lock);

		if (ret < 0)
			return ret;

		return IIO_VAL_INT;

	case IIO_CHAN_INFO_SCALE:
		switch (ad7949_adc->refsel) {
		case AD7949_CFG_VAL_REF_INT_2500:
			*val = 2500;
			break;
		case AD7949_CFG_VAL_REF_INT_4096:
			*val = 4096;
			break;
		case AD7949_CFG_VAL_REF_EXT_TEMP:
		case AD7949_CFG_VAL_REF_EXT_TEMP_BUF:
			ret = regulator_get_voltage(ad7949_adc->vref);
			if (ret < 0)
				return ret;

			/* convert value back to mV */
			*val = ret / 1000;
			break;
		}

		*val2 = (1 << ad7949_adc->resolution) - 1;
		return IIO_VAL_FRACTIONAL;
	}

	return -EINVAL;
}

static int ad7949_spi_reg_access(struct iio_dev *indio_dev,
			unsigned int reg, unsigned int writeval,
			unsigned int *readval)
{
	struct ad7949_adc_chip *ad7949_adc = iio_priv(indio_dev);
	int ret = 0;

	if (readval)
		*readval = ad7949_adc->cfg;
	else
		ret = ad7949_spi_write_cfg(ad7949_adc, writeval,
					   AD7949_CFG_MASK_TOTAL);

	return ret;
}

static const struct iio_info ad7949_spi_info = {
	.read_raw = ad7949_spi_read_raw,
	.debugfs_reg_access = ad7949_spi_reg_access,
};

static int ad7949_spi_init(struct ad7949_adc_chip *ad7949_adc)
{
	int ret;
	int val;
	u16 cfg;

	ad7949_adc->current_channel = 0;

	cfg = FIELD_PREP(AD7949_CFG_MASK_OVERWRITE, 1) |
		FIELD_PREP(AD7949_CFG_MASK_INCC, AD7949_CFG_VAL_INCC_UNIPOLAR_GND) |
		FIELD_PREP(AD7949_CFG_MASK_INX, ad7949_adc->current_channel) |
		FIELD_PREP(AD7949_CFG_MASK_BW_FULL, 1) |
		FIELD_PREP(AD7949_CFG_MASK_REF, ad7949_adc->refsel) |
		FIELD_PREP(AD7949_CFG_MASK_SEQ, 0x0) |
		FIELD_PREP(AD7949_CFG_MASK_RBN, 1);

	ret = ad7949_spi_write_cfg(ad7949_adc, cfg, AD7949_CFG_MASK_TOTAL);

	/*
	 * Do two dummy conversions to apply the first configuration setting.
	 * Required only after the start up of the device.
	 */
	ad7949_spi_read_channel(ad7949_adc, &val, ad7949_adc->current_channel);
	ad7949_spi_read_channel(ad7949_adc, &val, ad7949_adc->current_channel);

	return ret;
}

static void ad7949_disable_reg(void *reg)
{
	regulator_disable(reg);
}

static int ad7949_spi_probe(struct spi_device *spi)
{
	u32 spi_ctrl_mask = spi->controller->bits_per_word_mask;
	struct device *dev = &spi->dev;
	const struct ad7949_adc_spec *spec;
	struct ad7949_adc_chip *ad7949_adc;
	struct iio_dev *indio_dev;
	u32 tmp;
	int ret;

	indio_dev = devm_iio_device_alloc(dev, sizeof(*ad7949_adc));
	if (!indio_dev) {
		dev_err(dev, "can not allocate iio device\n");
		return -ENOMEM;
	}

	indio_dev->info = &ad7949_spi_info;
	indio_dev->name = spi_get_device_id(spi)->name;
	indio_dev->modes = INDIO_DIRECT_MODE;
	indio_dev->channels = ad7949_adc_channels;
	spi_set_drvdata(spi, indio_dev);

	ad7949_adc = iio_priv(indio_dev);
	ad7949_adc->indio_dev = indio_dev;
	ad7949_adc->spi = spi;

	spec = &ad7949_adc_spec[spi_get_device_id(spi)->driver_data];
	indio_dev->num_channels = spec->num_channels;
	ad7949_adc->resolution = spec->resolution;

	/* Set SPI bits per word */
	if (spi_ctrl_mask & SPI_BPW_MASK(ad7949_adc->resolution)) {
		spi->bits_per_word = ad7949_adc->resolution;
	} else if (spi_ctrl_mask == SPI_BPW_MASK(16)) {
		spi->bits_per_word = 16;
	} else if (spi_ctrl_mask == SPI_BPW_MASK(8)) {
		spi->bits_per_word = 8;
	} else {
		dev_err(dev, "unable to find common BPW with spi controller\n");
		return -EINVAL;
	}

<<<<<<< HEAD
	ad7949_adc->vref = devm_regulator_get(dev, "vref");
=======
	/* Setup internal voltage reference */
	tmp = 4096000;
	device_property_read_u32(dev, "adi,internal-ref-microvolt", &tmp);

	switch (tmp) {
	case 2500000:
		ad7949_adc->refsel = AD7949_CFG_VAL_REF_INT_2500;
		break;
	case 4096000:
		ad7949_adc->refsel = AD7949_CFG_VAL_REF_INT_4096;
		break;
	default:
		dev_err(dev, "unsupported internal voltage reference\n");
		return -EINVAL;
	}

	/* Setup external voltage reference, buffered? */
	ad7949_adc->vref = devm_regulator_get_optional(dev, "vrefin");
>>>>>>> cb1f2dbc
	if (IS_ERR(ad7949_adc->vref)) {
		ret = PTR_ERR(ad7949_adc->vref);
		if (ret != -ENODEV)
			return ret;
		/* unbuffered? */
		ad7949_adc->vref = devm_regulator_get_optional(dev, "vref");
		if (IS_ERR(ad7949_adc->vref)) {
			ret = PTR_ERR(ad7949_adc->vref);
			if (ret != -ENODEV)
				return ret;
		} else {
			ad7949_adc->refsel = AD7949_CFG_VAL_REF_EXT_TEMP;
		}
	} else {
		ad7949_adc->refsel = AD7949_CFG_VAL_REF_EXT_TEMP_BUF;
	}

	if (ad7949_adc->refsel & AD7949_CFG_VAL_REF_EXTERNAL) {
		ret = regulator_enable(ad7949_adc->vref);
		if (ret < 0) {
			dev_err(dev, "fail to enable regulator\n");
			return ret;
		}

		ret = devm_add_action_or_reset(dev, ad7949_disable_reg,
					       ad7949_adc->vref);
		if (ret)
			return ret;
	}

	mutex_init(&ad7949_adc->lock);

	ret = ad7949_spi_init(ad7949_adc);
	if (ret) {
		dev_err(dev, "fail to init this device: %d\n", ret);
		return ret;
	}

	ret = devm_iio_device_register(dev, indio_dev);
	if (ret)
		dev_err(dev, "fail to register iio device: %d\n", ret);

	return ret;
}

static const struct of_device_id ad7949_spi_of_id[] = {
	{ .compatible = "adi,ad7949" },
	{ .compatible = "adi,ad7682" },
	{ .compatible = "adi,ad7689" },
	{ }
};
MODULE_DEVICE_TABLE(of, ad7949_spi_of_id);

static const struct spi_device_id ad7949_spi_id[] = {
	{ "ad7949", ID_AD7949  },
	{ "ad7682", ID_AD7682 },
	{ "ad7689", ID_AD7689 },
	{ }
};
MODULE_DEVICE_TABLE(spi, ad7949_spi_id);

static struct spi_driver ad7949_spi_driver = {
	.driver = {
		.name		= "ad7949",
		.of_match_table	= ad7949_spi_of_id,
	},
	.probe	  = ad7949_spi_probe,
	.id_table = ad7949_spi_id,
};
module_spi_driver(ad7949_spi_driver);

MODULE_AUTHOR("Charles-Antoine Couret <charles-antoine.couret@essensium.com>");
MODULE_DESCRIPTION("Analog Devices 14/16-bit 8-channel ADC driver");
MODULE_LICENSE("GPL v2");<|MERGE_RESOLUTION|>--- conflicted
+++ resolved
@@ -13,12 +13,6 @@
 #include <linux/spi/spi.h>
 #include <linux/bitfield.h>
 
-<<<<<<< HEAD
-#define AD7949_MASK_CHANNEL_SEL		GENMASK(9, 7)
-#define AD7949_MASK_TOTAL		GENMASK(13, 0)
-#define AD7949_OFFSET_CHANNEL_SEL	7
-#define AD7949_CFG_READ_BACK		0x1
-=======
 #define AD7949_CFG_MASK_TOTAL		GENMASK(13, 0)
 
 /* CFG: Configuration Update */
@@ -52,7 +46,6 @@
 
 /* RB: Read back the CFG register */
 #define AD7949_CFG_MASK_RBN		BIT(0)
->>>>>>> cb1f2dbc
 
 enum {
 	ID_AD7949 = 0,
@@ -93,11 +86,7 @@
 	u8 resolution;
 	u16 cfg;
 	unsigned int current_channel;
-<<<<<<< HEAD
-	u16 buffer ____cacheline_aligned;
-=======
 	u16 buffer __aligned(IIO_DMA_MINALIGN);
->>>>>>> cb1f2dbc
 	__be16 buf8b;
 };
 
@@ -359,9 +348,6 @@
 		return -EINVAL;
 	}
 
-<<<<<<< HEAD
-	ad7949_adc->vref = devm_regulator_get(dev, "vref");
-=======
 	/* Setup internal voltage reference */
 	tmp = 4096000;
 	device_property_read_u32(dev, "adi,internal-ref-microvolt", &tmp);
@@ -380,7 +366,6 @@
 
 	/* Setup external voltage reference, buffered? */
 	ad7949_adc->vref = devm_regulator_get_optional(dev, "vrefin");
->>>>>>> cb1f2dbc
 	if (IS_ERR(ad7949_adc->vref)) {
 		ret = PTR_ERR(ad7949_adc->vref);
 		if (ret != -ENODEV)
