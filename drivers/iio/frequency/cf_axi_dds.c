/*
 * DDS PCORE/COREFPGA Module
 *
 * Copyright 2012-2013 Analog Devices Inc.
 *
 * Licensed under the GPL-2.
 */

#include <linux/module.h>
#include <linux/interrupt.h>
#include <linux/errno.h>
#include <linux/device.h>
#include <linux/slab.h>
#include <linux/init.h>
#include <linux/list.h>
#include <linux/io.h>
#include <linux/sched.h>
#include <linux/wait.h>
#include <linux/delay.h>
#include <linux/dma-mapping.h>
#include <linux/dmaengine.h>
#include <linux/spi/spi.h>
#include <asm/div64.h>

#include <linux/of_device.h>
#include <linux/of_dma.h>
#include <linux/of_platform.h>
#include <linux/of_address.h>

#include <linux/iio/iio.h>
#include <linux/iio/sysfs.h>
#include <linux/iio/buffer.h>

#include "cf_axi_dds.h"
#include "ad9122.h"

#define DRIVER_NAME		"cf_axi_dds"

struct dds_spidev {
	struct device_node *of_nspi;
	struct device *dev_spi;
};

<<<<<<< HEAD
static void cf_axi_dds_sync_frame(struct iio_dev *indio_dev)
=======
struct axi_dds_dma_params {
	struct device_node *of_node;
	int chan_id;
};

static bool cf_axi_dds_dma_filter(struct dma_chan *chan, void *param)
{
	struct axi_dds_dma_params *p = param;

	return chan->device->dev->of_node == p->of_node &&
		chan->chan_id == p->chan_id;
}

static int cf_axi_dds_sync_frame(struct iio_dev *indio_dev)
>>>>>>> 12d5da4c
{
	struct cf_axi_dds_state *st = iio_priv(indio_dev);
	struct cf_axi_converter *conv = iio_device_get_drvdata(indio_dev);
	int stat;
	static int retry = 0;

	mdelay(10); /* Wait until clocks are stable */

	dds_write(st, CF_AXI_DDS_FRAME, 0);
	dds_write(st, CF_AXI_DDS_FRAME, CF_AXI_DDS_FRAME_SYNC);

	/* Check FIFO status */
	stat = conv->get_fifo_status(conv);
	if (stat) {
		if (retry++ > 10) {
			dev_warn(indio_dev->dev.parent, "FRAME/FIFO Reset Retry cnt\n");
			return -EIO;
		}
		cf_axi_dds_sync_frame(indio_dev);
	}

	retry = 0;
	return 0;
}

static void cf_axi_dds_set_sed_pattern(struct iio_dev *indio_dev, unsigned pat1, unsigned pat2)
{
	struct cf_axi_dds_state *st = iio_priv(indio_dev);

	dds_write(st, CF_AXI_DDS_PAT_DATA1, pat1);
	dds_write(st, CF_AXI_DDS_PAT_DATA2, pat2);

	dds_write(st, CF_AXI_DDS_CTRL, 0);
	dds_write(st, CF_AXI_DDS_CTRL, CF_AXI_DDS_CTRL_DDS_CLK_EN_V2 |
		 CF_AXI_DDS_CTRL_PATTERN_EN);
	dds_write(st, CF_AXI_DDS_CTRL, CF_AXI_DDS_CTRL_DDS_CLK_EN_V2 |
		 CF_AXI_DDS_CTRL_PATTERN_EN | CF_AXI_DDS_CTRL_DATA_EN);
}

void cf_axi_dds_stop(struct cf_axi_dds_state *st) {
	dds_write(st, CF_AXI_DDS_CTRL, (st->vers_id > 1) ?
	CF_AXI_DDS_CTRL_DDS_CLK_EN_V2 : CF_AXI_DDS_CTRL_DDS_CLK_EN_V1);
}

static u32 cf_axi_dds_calc(u32 phase, u32 freq, u32 dac_clk) {

	unsigned long long val64;
	u32 val;

	val64 = (u64) freq * 0xFFFFULL;
	do_div(val64, dac_clk);
	val = ((val64 & 0xFFFF) | 1);

	val64 = (u64) phase * 0xFFFFULL;
	do_div(val64, 360000);
	val |= val64 << 16;

	return val;
}

static const int cf_axi_dds_scale_table[16] = {
	10000, 5000, 2500, 1250, 625, 313, 156,
};

static int cf_axi_dds_read_raw(struct iio_dev *indio_dev,
			   struct iio_chan_spec const *chan,
			   int *val,
			   int *val2,
			   long m)
{
	struct cf_axi_dds_state *st = iio_priv(indio_dev);
	struct cf_axi_converter *conv = iio_device_get_drvdata(indio_dev);
	unsigned long long val64;
	unsigned reg;
	int ret;

	mutex_lock(&indio_dev->mlock);

	switch (m) {
	case 0:
		if (!chan->output) {
			ret = -EINVAL;
			break;
		}
		reg = dds_read(st, CF_AXI_DDS_CTRL);
		if (st->vers_id > 1) {
			if (reg & CF_AXI_DDS_CTRL_DATA_EN)
				*val = 1;
			else
				*val = 0;

		} else {
			if (reg & (1 << (chan->channel * 2)))
				*val = 1;
			else
				*val = 0;
		}
		mutex_unlock(&indio_dev->mlock);
		return IIO_VAL_INT;
	case IIO_CHAN_INFO_SCALE:
		reg = dds_read(st, CF_AXI_DDS_SCALE);
		reg = (reg >> (chan->channel * 4)) & 0xF;
		if (!reg) {
			*val = 1;
			*val2 = 0;
		} else {
			*val = 0;
			*val2 = 1000000 >> reg;
		}
		mutex_unlock(&indio_dev->mlock);
		return IIO_VAL_INT_PLUS_MICRO;
	case IIO_CHAN_INFO_FREQUENCY:
		reg = dds_read(st, chan->address);
		val64 = (u64)(reg & 0xFFFF) * (u64)st->dac_clk;
		do_div(val64, 0xFFFF);
		*val = val64;
		mutex_unlock(&indio_dev->mlock);
		return IIO_VAL_INT;
	case IIO_CHAN_INFO_PHASE:
		reg = dds_read(st, chan->address);
		val64 = (u64)(reg >> 16) * 360000ULL;
		do_div(val64, 0xFFFF);
		*val = val64;
		mutex_unlock(&indio_dev->mlock);
		return IIO_VAL_INT;
	case IIO_CHAN_INFO_SAMP_FREQ:
		if (!conv->get_data_clk) {
			ret = -ENODEV;
			break;
		}
		*val = st->dac_clk = conv->get_data_clk(conv);
		mutex_unlock(&indio_dev->mlock);
		return IIO_VAL_INT;
	default:
		ret = -EINVAL;
	}

	mutex_unlock(&indio_dev->mlock);

	return ret;
}

static int cf_axi_dds_write_raw(struct iio_dev *indio_dev,
			       struct iio_chan_spec const *chan,
			       int val,
			       int val2,
			       long mask)
{
	struct cf_axi_dds_state *st = iio_priv(indio_dev);
	struct cf_axi_converter *conv = iio_device_get_drvdata(indio_dev);
	unsigned long long val64;
	unsigned reg, ctrl_reg;
	int i, ret = 0;

	mutex_lock(&indio_dev->mlock);
	ctrl_reg = dds_read(st, CF_AXI_DDS_CTRL);

	switch (mask) {
	case 0:
		if (!chan->output) {
			ret = -EINVAL;
			break;
		}

		if (st->vers_id > 1) {
			if (val)
				ctrl_reg |= (CF_AXI_DDS_CTRL_DATA_EN |
					    CF_AXI_DDS_CTRL_DDS_CLK_EN_V2);
			else
				ctrl_reg &= ~(CF_AXI_DDS_CTRL_DATA_EN);
		} else {
			if (val)
				ctrl_reg |= 1 << (chan->channel * 2);
			else
				ctrl_reg &= ~(1 << (chan->channel * 2));
		}

		dds_write(st, CF_AXI_DDS_CTRL, ctrl_reg);
		break;
	case IIO_CHAN_INFO_SCALE:
		if (val == 1) {
			i = 0;
		} else {
			for (i = 1; i < 16; i++)
				if (val2 == (1000000 >> i))
					break;
		}
		cf_axi_dds_stop(st);
		reg = dds_read(st, CF_AXI_DDS_SCALE);

		reg &= ~(0xF << (chan->channel * 4));
		reg |= (i << (chan->channel * 4));
		dds_write(st, CF_AXI_DDS_SCALE, reg);
		dds_write(st, CF_AXI_DDS_CTRL, ctrl_reg);
		break;
	case IIO_CHAN_INFO_FREQUENCY:
		if (!chan->output) {
			st->dac_clk = val;
			break;
		}
		if (val > (st->dac_clk / 2)) {
			ret = -EINVAL;
			break;
		}
		cf_axi_dds_stop(st);
		reg = dds_read(st, chan->address);
		reg &= 0xFFFF0000;
		val64 = (u64) val * 0xFFFFULL;
		do_div(val64, st->dac_clk);
		reg |= (val64 & 0xFFFF) | 1;
		dds_write(st, chan->address, reg);
		dds_write(st, CF_AXI_DDS_CTRL, ctrl_reg);
		break;
	case IIO_CHAN_INFO_PHASE:
		if (val < 0 || val > 360000) {
			ret = -EINVAL;
			break;
		}
		cf_axi_dds_stop(st);
		reg = dds_read(st, chan->address);
		reg &= 0x0000FFFF;
		val64 = (u64) val * 0xFFFFULL;
		do_div(val64, 360000);
		reg |= val64 << 16;
		dds_write(st, chan->address, reg);
		dds_write(st, CF_AXI_DDS_CTRL, ctrl_reg);
		break;
	case IIO_CHAN_INFO_SAMP_FREQ:
		if (!conv->write_raw) {
			ret = -ENODEV;
			break;
		}
		cf_axi_dds_stop(st);
		conv->write_raw(indio_dev, chan, val, val2, mask);
		st->dac_clk = conv->get_data_clk(conv);
		dds_write(st, CF_AXI_DDS_CTRL, ctrl_reg);
		ret = cf_axi_dds_sync_frame(indio_dev);
		break;
	default:
		ret = -EINVAL;
	}

	mutex_unlock(&indio_dev->mlock);

	return ret;
}

static int cf_axi_dds_reg_access(struct iio_dev *indio_dev,
			      unsigned reg, unsigned writeval,
			      unsigned *readval)
{
	struct cf_axi_dds_state *st = iio_priv(indio_dev);
	struct cf_axi_converter *conv = iio_device_get_drvdata(indio_dev);
	int ret;

	if (IS_ERR(conv))
		return PTR_ERR(conv);

	if ((reg & ~DEBUGFS_DRA_PCORE_REG_MAGIC) > 0xFF)
		return -EINVAL;

	mutex_lock(&indio_dev->mlock);
	if (readval == NULL) {
		if (reg & DEBUGFS_DRA_PCORE_REG_MAGIC) {
			dds_write(st, reg & 0xFFFF, writeval);
			ret = 0;
		} else {
			ret = conv->write(conv->spi, reg, writeval & 0xFF);
		}
	} else {
		if (reg & DEBUGFS_DRA_PCORE_REG_MAGIC) {
			ret = dds_read(st, reg & 0xFFFF);
		} else {
			ret = conv->read(conv->spi, reg);
			if (ret < 0)
				return ret;
		}
		*readval = ret;
		ret = 0;

	}
	mutex_unlock(&indio_dev->mlock);

	return ret;
}

static const char * const cf_axi_dds_scale[] = {
	"1.000000", "0.500000", "0.250000", "0.125000",
	"0.062500", "0.031250", "0.015625", "0.007812",
	"0.003906", "0.001953", "0.000976", "0.000488",
	"0.000244", "0.000122", "0.000061", "0.000030"
};

static const struct iio_enum cf_axi_dds_scale_available = {
	.items = cf_axi_dds_scale,
	.num_items = ARRAY_SIZE(cf_axi_dds_scale),
};

static const struct iio_chan_spec_ext_info cf_axi_dds_ext_info[] = {
	IIO_ENUM_AVAILABLE("scale", &cf_axi_dds_scale_available),
	{ },
};

#define CF_AXI_DDS_CHAN(_chan, _address, _extend_name)			\
	{ .type = IIO_ALTVOLTAGE,					\
	  .indexed = 1,							\
	  .channel = _chan,						\
	  .info_mask = IIO_CHAN_INFO_RAW_SEPARATE_BIT |			\
		       IIO_CHAN_INFO_SCALE_SEPARATE_BIT |		\
	  	       IIO_CHAN_INFO_PHASE_SEPARATE_BIT |		\
		       IIO_CHAN_INFO_FREQUENCY_SEPARATE_BIT |		\
		       IIO_CHAN_INFO_SAMP_FREQ_SHARED_BIT,		\
	  .address = _address,						\
	  .output = 1,							\
	  .extend_name = _extend_name,					\
	  .ext_info = cf_axi_dds_ext_info,				\
	  }

#define CF_AXI_DDS_CHAN_BUF(_chan)					\
	{ .type = IIO_ALTVOLTAGE,					\
	  .indexed = 1,							\
	  .channel = _chan,						\
	  .info_mask = 0,						\
	  .output = 1,							\
	  .scan_index = _chan,						\
	  .scan_type = IIO_ST('s', 16, 16, 0),				\
}

static const struct cf_axi_dds_chip_info cf_axi_dds_chip_info_tbl[] = {
	[ID_AD9122] = {
		.name = "AD9122",
		.channel[0] = CF_AXI_DDS_CHAN(0, CF_AXI_DDS_1A_OUTPUT_CTRL, "1A"),
		.channel[1] = CF_AXI_DDS_CHAN(1, CF_AXI_DDS_1B_OUTPUT_CTRL, "1B"),
		.channel[2] = CF_AXI_DDS_CHAN(2, CF_AXI_DDS_2A_OUTPUT_CTRL, "2A"),
		.channel[3] = CF_AXI_DDS_CHAN(3, CF_AXI_DDS_2B_OUTPUT_CTRL, "2B"),
		.buf_channel[0] = CF_AXI_DDS_CHAN_BUF(0),
		.buf_channel[1] = CF_AXI_DDS_CHAN_BUF(1),
	},
	[ID_AD9739A] = {
		.name = "AD9739A",
		.channel[0] = CF_AXI_DDS_CHAN(0, CF_AXI_DDS_1A_OUTPUT_CTRL, "1A"),
		.channel[1] = CF_AXI_DDS_CHAN(1, CF_AXI_DDS_1B_OUTPUT_CTRL, "1B"),
		.channel[2] = CF_AXI_DDS_CHAN(2, CF_AXI_DDS_2A_OUTPUT_CTRL, "2A"),
		.channel[3] = CF_AXI_DDS_CHAN(3, CF_AXI_DDS_2B_OUTPUT_CTRL, "2B"),
		.buf_channel[0] = CF_AXI_DDS_CHAN_BUF(0),
		.buf_channel[1] = CF_AXI_DDS_CHAN_BUF(1),
	},
};

static const struct iio_info cf_axi_dds_info = {
	.driver_module = THIS_MODULE,
	.read_raw = &cf_axi_dds_read_raw,
	.write_raw = &cf_axi_dds_write_raw,
	.debugfs_reg_access = &cf_axi_dds_reg_access,
};

static int dds_attach_spi_client(struct device *dev, void *data)
{
	struct dds_spidev *dds_spidev = data;

	if ((dds_spidev->of_nspi == dev->of_node) && dev->driver) {
		dds_spidev->dev_spi = dev;
		return 1;
	}

	return 0;
}

/* Match table for of_platform binding */
static const struct of_device_id cf_axi_dds_of_match[] = {
	{ .compatible = "xlnx,cf-ad9122-core-1.00.a", .data = (void*) 1},
	{ .compatible = "xlnx,cf-ad9739a-core-1.00.a", .data = (void*) 1},
	{ .compatible = "xlnx,cf-ad9122x2-core-1.00.a", .data = (void*) 1},
	{ .compatible = "xlnx,cf-ad9122-core-2.00.a", .data = (void*) 2},
	{ .compatible = "xlnx,axi-dac-4d-2c-1.00.a", .data = (void*) 2},
{ /* end of list */ },
};
MODULE_DEVICE_TABLE(of, cf_axi_dds_of_match);

static int cf_axi_dds_of_probe(struct platform_device *op)
{
	struct cf_axi_dds_state *st;
	struct iio_dev *indio_dev;
	struct device *dev = &op->dev;
	resource_size_t remap_size, phys_addr;
	struct dds_spidev dds_spidev;
	struct cf_axi_converter *conv;
	int ret;

	const struct of_device_id *of_id =
			of_match_device(cf_axi_dds_of_match, &op->dev);

	dev_info(dev, "Device Tree Probing \'%s\'\n",
			op->dev.of_node->name);

	/* Defer driver probe until matching spi
	 * converter driver is registered
	 */
	dds_spidev.of_nspi = of_parse_phandle(op->dev.of_node,
						 "spibus-connected", 0);
	if (!dds_spidev.of_nspi) {
		dev_err(&op->dev, "could not find spi node\n");
		return -ENODEV;
	}

	ret = bus_for_each_dev(&spi_bus_type, NULL, &dds_spidev,
			       dds_attach_spi_client);
	if (ret == 0)
		return -EPROBE_DEFER;

	if (!try_module_get(dds_spidev.dev_spi->driver->owner))
		return -ENODEV;
	get_device(dds_spidev.dev_spi);

	indio_dev = iio_device_alloc(sizeof(*st));
	if (indio_dev == NULL)
		return -ENOMEM;

	st = iio_priv(indio_dev);
	st->dev_spi = dds_spidev.dev_spi;

	dev_set_drvdata(dev, indio_dev);

	if (of_id && of_id->data)
		st->vers_id = (unsigned) of_id->data;
	else
		goto failed1;

	/* Get iospace for the device */
	ret = of_address_to_resource(op->dev.of_node, 0, &st->r_mem);
	if (ret) {
		dev_err(dev, "invalid address\n");
		goto failed1;
	}

	phys_addr = st->r_mem.start;
	remap_size = resource_size(&st->r_mem);
	if (!request_mem_region(phys_addr, remap_size, DRIVER_NAME)) {
		dev_err(dev, "Couldn't lock memory region at 0x%08llX\n",
			(unsigned long long)phys_addr);
		ret = -EBUSY;
		goto failed1;
	}

	/* Fill in configuration data and add them to the list */
	st->regs = ioremap(phys_addr, remap_size);
	if (st->regs == NULL) {
		dev_err(dev, "Couldn't ioremap memory at 0x%08llX\n",
			(unsigned long long)phys_addr);
		ret = -EFAULT;
		goto failed2;
	}

	conv = to_converter(st->dev_spi);
	if (IS_ERR(conv)) {
		ret = PTR_ERR(conv);
		goto failed3;
	}

	iio_device_set_drvdata(indio_dev, conv);
	conv->indio_dev = indio_dev;
	conv->pcore_sync = cf_axi_dds_sync_frame;
	conv->pcore_set_sed_pattern = cf_axi_dds_set_sed_pattern;
	ret = conv->setup(conv);
	if (ret < 0)
		goto failed3;

	st->dac_clk = conv->get_data_clk(conv);
	st->chip_info = &cf_axi_dds_chip_info_tbl[conv->id];

	indio_dev->dev.parent = dev;
	indio_dev->name = op->dev.of_node->name;
	indio_dev->channels = st->chip_info->channel;
	indio_dev->modes = INDIO_DIRECT_MODE;
	indio_dev->num_channels = 4;

	st->iio_info = cf_axi_dds_info;
	st->iio_info.attrs = conv->attrs;
	indio_dev->info = &st->iio_info;

	dds_write(st, CF_AXI_DDS_INTERPOL_CTRL, 0x2aaa5555); /* Lin. Interp. */

	dds_write(st, CF_AXI_DDS_CTRL, 0x0);
	dds_write(st, CF_AXI_DDS_SCALE, 0x1111); /* divide by 4 */
	dds_write(st, CF_AXI_DDS_1A_OUTPUT_CTRL,
		  cf_axi_dds_calc(90000, 40000000, st->dac_clk));
	dds_write(st, CF_AXI_DDS_1B_OUTPUT_CTRL,
		  cf_axi_dds_calc(90000, 40000000, st->dac_clk));
	dds_write(st, CF_AXI_DDS_2A_OUTPUT_CTRL,
		  cf_axi_dds_calc(0, 40000000, st->dac_clk));
	dds_write(st, CF_AXI_DDS_2B_OUTPUT_CTRL,
		  cf_axi_dds_calc(0, 40000000, st->dac_clk));

	if (st->vers_id > 1)
		dds_write(st, CF_AXI_DDS_CTRL, CF_AXI_DDS_CTRL_DATA_EN |
			  CF_AXI_DDS_CTRL_DDS_CLK_EN_V2); /* clk, dds enable & ddsx select */
	else
		dds_write(st, CF_AXI_DDS_CTRL, 0x1ff); /* clk, dds enable & ddsx select */

	cf_axi_dds_sync_frame(indio_dev);

	st->tx_chan = of_dma_request_slave_channel(op->dev.of_node, "tx");
	if (!st->tx_chan) {
		dev_err(dev, "failed to find vdma device\n");
		goto failed3;
	}

	cf_axi_dds_configure_buffer(indio_dev);

	ret = iio_buffer_register(indio_dev,
				  st->chip_info->buf_channel, 2);
	if (ret)
		goto failed3;

skip_writebuf:
	ret = iio_device_register(indio_dev);
	if (ret)
		goto failed3;

	dev_info(dev, "Analog Devices CF_AXI_DDS_DDS %s (0x%X) at 0x%08llX mapped"
		" to 0x%p, probed DDS %s\n",
		(dds_read(st, CF_AXI_DDS_PCORE_IDENT) &
		CF_AXI_DDS_PCORE_IDENT_SLAVE) ? "SLAVE" : "MASTER",
		dds_read(st, CF_AXI_DDS_VERSION_ID),
		 (unsigned long long)phys_addr, st->regs, st->chip_info->name);

	return 0;		/* success */

failed3:
	iounmap(st->regs);
failed2:
	release_mem_region(phys_addr, remap_size);
failed1:
	put_device(st->dev_spi);
	module_put(st->dev_spi->driver->owner);
	dev_set_drvdata(dev, NULL);
	iio_device_free(indio_dev);

	return ret;
}

static int cf_axi_dds_of_remove(struct platform_device *op)
{
	struct device *dev = &op->dev;
	struct iio_dev *indio_dev = dev_get_drvdata(dev);
	struct cf_axi_dds_state *st = iio_priv(indio_dev);

	iio_device_unregister(indio_dev);
	put_device(st->dev_spi);
	module_put(st->dev_spi->driver->owner);
	iounmap(st->regs);
	release_mem_region(st->r_mem.start, resource_size(&st->r_mem));

	if (st->tx_chan == NULL) {
		cf_axi_dds_unconfigure_buffer(indio_dev);
		dma_release_channel(st->tx_chan);
	}

	iio_device_free(indio_dev);
	dev_set_drvdata(dev, NULL);

	return 0;
}

static struct platform_driver cf_axi_dds_of_driver = {
	.driver = {
		.name = DRIVER_NAME,
		.owner = THIS_MODULE,
		.of_match_table = cf_axi_dds_of_match,
	},
	.probe		= cf_axi_dds_of_probe,
	.remove		= cf_axi_dds_of_remove,
};

module_platform_driver(cf_axi_dds_of_driver);

MODULE_AUTHOR("Michael Hennerich <michael.hennerich@analog.com>");
MODULE_DESCRIPTION("Analog Devices DDS");
MODULE_LICENSE("GPL v2");<|MERGE_RESOLUTION|>--- conflicted
+++ resolved
@@ -41,24 +41,7 @@
 	struct device *dev_spi;
 };
 
-<<<<<<< HEAD
-static void cf_axi_dds_sync_frame(struct iio_dev *indio_dev)
-=======
-struct axi_dds_dma_params {
-	struct device_node *of_node;
-	int chan_id;
-};
-
-static bool cf_axi_dds_dma_filter(struct dma_chan *chan, void *param)
-{
-	struct axi_dds_dma_params *p = param;
-
-	return chan->device->dev->of_node == p->of_node &&
-		chan->chan_id == p->chan_id;
-}
-
 static int cf_axi_dds_sync_frame(struct iio_dev *indio_dev)
->>>>>>> 12d5da4c
 {
 	struct cf_axi_dds_state *st = iio_priv(indio_dev);
 	struct cf_axi_converter *conv = iio_device_get_drvdata(indio_dev);
