--- conflicted
+++ resolved
@@ -21,16 +21,6 @@
 	 This interface is mostly used by userspace applications to
 	 read/write directly into nvmem.
 
-<<<<<<< HEAD
-config NVMEM_AXI_SYSID
-	tristate "Analog Devices AXI System ID Support"
-	depends on ARCH_ZYNQMP || ARCH_ZYNQ || MICROBLAZE || ARCH_INTEL_SOCFPGA || NIOS2
-	depends on HAS_IOMEM
-	help
-	  Say Y here to include AXI System ID support.
-	  To compile this driver as a module, choose M here: the module
-	  will be called axi_sysid.
-=======
 # Devices
 
 config NVMEM_APPLE_EFUSES
@@ -45,6 +35,15 @@
 	  This driver can also be built as a module. If so, the module will
 	  be called nvmem-apple-efuses.
 
+config NVMEM_AXI_SYSID
+	tristate "Analog Devices AXI System ID Support"
+	depends on ARCH_ZYNQMP || ARCH_ZYNQ || MICROBLAZE || ARCH_INTEL_SOCFPGA || NIOS2
+	depends on HAS_IOMEM
+	help
+	  Say Y here to include AXI System ID support.
+	  To compile this driver as a module, choose M here: the module
+	  will be called axi_sysid.
+
 config NVMEM_BCM_OCOTP
 	tristate "Broadcom On-Chip OTP Controller support"
 	depends on ARCH_BCM_IPROC || COMPILE_TEST
@@ -64,7 +63,6 @@
 	help
 	  This driver provides support for Broadcom's NVRAM that can be accessed
 	  using I/O mapping.
->>>>>>> cb1f2dbc
 
 config NVMEM_IMX_IIM
 	tristate "i.MX IC Identification Module support"
