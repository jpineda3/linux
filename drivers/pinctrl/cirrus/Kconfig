--- conflicted
+++ resolved
@@ -1,7 +1,4 @@
-<<<<<<< HEAD
-=======
 # SPDX-License-Identifier: GPL-2.0-only
->>>>>>> 4b972a01
 config PINCTRL_LOCHNAGAR
 	tristate "Cirrus Logic Lochnagar pinctrl driver"
 	depends on MFD_LOCHNAGAR
