#
# ARM CPU Frequency scaling drivers
#

config ARM_OMAP2PLUS_CPUFREQ
	bool "TI OMAP2+"
	depends on ARCH_OMAP2PLUS
	default ARCH_OMAP2PLUS
	select CPU_FREQ_TABLE

config ARM_S3C2416_CPUFREQ
	bool "S3C2416 CPU Frequency scaling support"
	depends on CPU_S3C2416
	help
	  This adds the CPUFreq driver for the Samsung S3C2416 and
	  S3C2450 SoC. The S3C2416 supports changing the rate of the
	  armdiv clock source and also entering a so called dynamic
	  voltage scaling mode in which it is possible to reduce the
	  core voltage of the cpu.

	  If in doubt, say N.

config ARM_S3C2416_CPUFREQ_VCORESCALE
	bool "Allow voltage scaling for S3C2416 arm core (EXPERIMENTAL)"
	depends on ARM_S3C2416_CPUFREQ && REGULATOR && EXPERIMENTAL
	help
	  Enable CPU voltage scaling when entering the dvs mode.
	  It uses information gathered through existing hardware and
	  tests but not documented in any datasheet.

	  If in doubt, say N.

config ARM_S3C64XX_CPUFREQ
	bool "Samsung S3C64XX"
	depends on CPU_S3C6410
	default y
	help
	  This adds the CPUFreq driver for Samsung S3C6410 SoC.

	  If in doubt, say N.

config ARM_S5PV210_CPUFREQ
	bool "Samsung S5PV210 and S5PC110"
	depends on CPU_S5PV210
	default y
	help
	  This adds the CPUFreq driver for Samsung S5PV210 and
	  S5PC110 SoCs.

	  If in doubt, say N.

config ARM_EXYNOS_CPUFREQ
	bool "SAMSUNG EXYNOS SoCs"
	depends on ARCH_EXYNOS
	default y
	help
	  This adds the CPUFreq driver common part for Samsung
	  EXYNOS SoCs.

	  If in doubt, say N.

config ARM_EXYNOS4210_CPUFREQ
	def_bool CPU_EXYNOS4210
	help
	  This adds the CPUFreq driver for Samsung EXYNOS4210
	  SoC (S5PV310 or S5PC210).

config ARM_EXYNOS4X12_CPUFREQ
	def_bool (SOC_EXYNOS4212 || SOC_EXYNOS4412)
	help
	  This adds the CPUFreq driver for Samsung EXYNOS4X12
	  SoC (EXYNOS4212 or EXYNOS4412).

config ARM_EXYNOS5250_CPUFREQ
	def_bool SOC_EXYNOS5250
	help
	  This adds the CPUFreq driver for Samsung EXYNOS5250
	  SoC.

<<<<<<< HEAD
config ARM_ZYNQ_CPUFREQ
	bool "Xilinx Zynq"
	depends on ARCH_ZYNQ
	default n
	select CPU_FREQ_TABLE
	select PM_OPP
	help
	  This adds the CPUFreq driver for Xilinx Zynq SoCs.
=======
config ARM_SPEAR_CPUFREQ
	bool "SPEAr CPUFreq support"
	depends on PLAT_SPEAR
	default y
	help
	  This adds the CPUFreq driver support for SPEAr SOCs.
>>>>>>> 19f949f5
<|MERGE_RESOLUTION|>--- conflicted
+++ resolved
@@ -77,7 +77,13 @@
 	  This adds the CPUFreq driver for Samsung EXYNOS5250
 	  SoC.
 
-<<<<<<< HEAD
+config ARM_SPEAR_CPUFREQ
+	bool "SPEAr CPUFreq support"
+	depends on PLAT_SPEAR
+	default y
+	help
+	  This adds the CPUFreq driver support for SPEAr SOCs.
+
 config ARM_ZYNQ_CPUFREQ
 	bool "Xilinx Zynq"
 	depends on ARCH_ZYNQ
@@ -86,11 +92,3 @@
 	select PM_OPP
 	help
 	  This adds the CPUFreq driver for Xilinx Zynq SoCs.
-=======
-config ARM_SPEAR_CPUFREQ
-	bool "SPEAr CPUFreq support"
-	depends on PLAT_SPEAR
-	default y
-	help
-	  This adds the CPUFreq driver support for SPEAr SOCs.
->>>>>>> 19f949f5
