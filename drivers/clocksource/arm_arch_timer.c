--- conflicted
+++ resolved
@@ -146,38 +146,22 @@
 	return val;
 }
 
-<<<<<<< HEAD
-static u64 arch_counter_get_cntpct_stable(void)
-=======
 static notrace u64 arch_counter_get_cntpct_stable(void)
->>>>>>> 4b972a01
 {
 	return __arch_counter_get_cntpct_stable();
 }
 
-<<<<<<< HEAD
-static u64 arch_counter_get_cntpct(void)
-=======
 static notrace u64 arch_counter_get_cntpct(void)
->>>>>>> 4b972a01
 {
 	return __arch_counter_get_cntpct();
 }
 
-<<<<<<< HEAD
-static u64 arch_counter_get_cntvct_stable(void)
-=======
 static notrace u64 arch_counter_get_cntvct_stable(void)
->>>>>>> 4b972a01
 {
 	return __arch_counter_get_cntvct_stable();
 }
 
-<<<<<<< HEAD
-static u64 arch_counter_get_cntvct(void)
-=======
 static notrace u64 arch_counter_get_cntvct(void)
->>>>>>> 4b972a01
 {
 	return __arch_counter_get_cntvct();
 }
