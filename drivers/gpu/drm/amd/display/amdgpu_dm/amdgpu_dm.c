--- conflicted
+++ resolved
@@ -711,15 +711,9 @@
 		if (aconnector->dc_link->type != dc_connection_mst_branch ||
 		    aconnector->mst_port)
 			continue;
-<<<<<<< HEAD
 
 		mgr = &aconnector->mst_mgr;
 
-=======
-
-		mgr = &aconnector->mst_mgr;
-
->>>>>>> 3146089d
 		if (suspend) {
 			drm_dp_mst_topology_mgr_suspend(mgr);
 		} else {
