--- conflicted
+++ resolved
@@ -1212,12 +1212,9 @@
 	{0x1002, 0x740F, PCI_ANY_ID, PCI_ANY_ID, 0, 0, CHIP_ALDEBARAN|AMD_EXP_HW_SUPPORT},
 	{0x1002, 0x7410, PCI_ANY_ID, PCI_ANY_ID, 0, 0, CHIP_ALDEBARAN|AMD_EXP_HW_SUPPORT},
 
-<<<<<<< HEAD
-=======
 	/* CYAN_SKILLFISH */
 	{0x1002, 0x13FE, PCI_ANY_ID, PCI_ANY_ID, 0, 0, CHIP_CYAN_SKILLFISH|AMD_IS_APU},
 
->>>>>>> 8f0284f1
 	/* BEIGE_GOBY */
 	{0x1002, 0x7420, PCI_ANY_ID, PCI_ANY_ID, 0, 0, CHIP_BEIGE_GOBY},
 	{0x1002, 0x7421, PCI_ANY_ID, PCI_ANY_ID, 0, 0, CHIP_BEIGE_GOBY},
