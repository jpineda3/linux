--- conflicted
+++ resolved
@@ -709,17 +709,6 @@
 }
 
 static const struct of_device_id spidev_dt_ids[] = {
-<<<<<<< HEAD
-	{ .compatible = "rohm,dh2228fv" },
-	{ .compatible = "lineartechnology,ltc2488" },
-	{ .compatible = "semtech,sx1301" },
-	{ .compatible = "lwn,bk4" },
-	{ .compatible = "dh,dhcom-board" },
-	{ .compatible = "menlo,m53cpld" },
-	{ .compatible = "adi,swspi" },
-	{ .compatible = "cisco,spi-petra" },
-	{ .compatible = "micron,spi-authenta" },
-=======
 	{ .compatible = "rohm,dh2228fv", .data = &spidev_of_check },
 	{ .compatible = "lineartechnology,ltc2488", .data = &spidev_of_check },
 	{ .compatible = "semtech,sx1301", .data = &spidev_of_check },
@@ -728,7 +717,7 @@
 	{ .compatible = "menlo,m53cpld", .data = &spidev_of_check },
 	{ .compatible = "cisco,spi-petra", .data = &spidev_of_check },
 	{ .compatible = "micron,spi-authenta", .data = &spidev_of_check },
->>>>>>> cb1f2dbc
+	{ .compatible = "adi,swspi", .data = &spidev_of_check },
 	{},
 };
 MODULE_DEVICE_TABLE(of, spidev_dt_ids);
