/*
 * Remote processor framework
 *
 * Copyright (C) 2011 Texas Instruments, Inc.
 * Copyright (C) 2011 Google, Inc.
 *
 * Ohad Ben-Cohen <ohad@wizery.com>
 * Brian Swetland <swetland@google.com>
 *
 * This software is licensed under the terms of the GNU General Public
 * License version 2, as published by the Free Software Foundation, and
 * may be copied, distributed, and modified under those terms.
 *
 * This program is distributed in the hope that it will be useful,
 * but WITHOUT ANY WARRANTY; without even the implied warranty of
 * MERCHANTABILITY or FITNESS FOR A PARTICULAR PURPOSE.  See the
 * GNU General Public License for more details.
 */

#ifndef REMOTEPROC_INTERNAL_H
#define REMOTEPROC_INTERNAL_H

#include <linux/irqreturn.h>
#include <linux/firmware.h>


/**
 * enum rproc_id_rsc_type -  types of data which needs idr
 *
 * @RPROC_IDR_VDEV: rproc vdev data type
 * @RPROC_IDR_VRING: rpring vring data type
 */
enum rproc_id_rsc_type {
	RPROC_IDR_VDEV  = 0,
	RPROC_IDR_VRING = 1,
};

/**
 * struct rproc_id_rsc - rproc resource with assigned id
 * @rsc_type: type of resource
 * @rsc_ptr: pointer to the resource data;
 */
struct rproc_id_rsc {
	unsigned int rsc_type;
	void *rsc_ptr;
};

struct rproc;

/**
 * struct rproc_fw_ops - firmware format specific operations.
 * @find_rsc_table:	find the resource table inside the firmware image
 * @find_loaded_rsc_table: find the loaded resouce table
 * @load:		load firmeware to memory, where the remote processor
 *			expects to find it
 * @sanity_check:	sanity check the fw image
 * @get_boot_addr:	get boot address to entry point specified in firmware
 * @get_chksum:		get checksum of the loadable sections of the firmware
 */
struct rproc_fw_ops {
	struct resource_table *(*find_rsc_table)(struct rproc *rproc,
						 const struct firmware *fw,
						 int *tablesz);
	struct resource_table *(*find_loaded_rsc_table)(
				struct rproc *rproc, const struct firmware *fw);
	int (*load)(struct rproc *rproc, const struct firmware *fw);
	int (*sanity_check)(struct rproc *rproc, const struct firmware *fw);
	u32 (*get_boot_addr)(struct rproc *rproc, const struct firmware *fw);
	int (*get_chksum)(struct rproc *rproc, const struct firmware *fw,
			char *algo, u8 *chksum, int output_size);
};

/* from remoteproc_core.c */
void rproc_release(struct kref *kref);
irqreturn_t rproc_virtio_interrupt(struct rproc *rproc, int notifyid);
irqreturn_t rproc_vq_interrupt(struct rproc *rproc, int vq_id);
void rproc_vdev_release(struct kref *ref);

/* from remoteproc_virtio.c */
int rproc_add_virtio_dev(struct rproc_vdev *rvdev, int id);
void rproc_remove_virtio_dev(struct rproc_vdev *rvdev);

/* from remoteproc_debugfs.c */
void rproc_remove_trace_file(struct dentry *tfile);
struct dentry *rproc_create_trace_file(const char *name, struct rproc *rproc,
				       struct rproc_mem_entry *trace);
void rproc_delete_debug_dir(struct rproc *rproc);
void rproc_create_debug_dir(struct rproc *rproc);
void rproc_init_debugfs(void);
void rproc_exit_debugfs(void);

/* from remoteproc_sysfs.c */
extern struct class rproc_class;
int rproc_init_sysfs(void);
void rproc_exit_sysfs(void);

<<<<<<< HEAD
/* rproc idr_alloc wrapper */
int rproc_idr_alloc(struct rproc *rproc, void *ptr, unsigned int rsc_type,
		    int start, int end);
/* rproc idr_remove wrapper */
void rproc_idr_remove(struct rproc *rproc, int id);

=======
>>>>>>> bebc6082
void rproc_free_vring(struct rproc_vring *rvring);
int rproc_alloc_vring(struct rproc_vdev *rvdev, int i);

void *rproc_da_to_va(struct rproc *rproc, u64 da, int len);
int rproc_trigger_recovery(struct rproc *rproc);

static inline
int rproc_fw_sanity_check(struct rproc *rproc, const struct firmware *fw)
{
	if (rproc->fw_ops->sanity_check)
		return rproc->fw_ops->sanity_check(rproc, fw);

	return 0;
}

static inline
u32 rproc_get_boot_addr(struct rproc *rproc, const struct firmware *fw)
{
	if (rproc->fw_ops->get_boot_addr)
		return rproc->fw_ops->get_boot_addr(rproc, fw);

	return 0;
}

static inline
int rproc_load_segments(struct rproc *rproc, const struct firmware *fw)
{
	if (rproc->fw_ops->load)
		return rproc->fw_ops->load(rproc, fw);

	return -EINVAL;
}

static inline
struct resource_table *rproc_find_rsc_table(struct rproc *rproc,
					    const struct firmware *fw,
					    int *tablesz)
{
	if (rproc->fw_ops->find_rsc_table)
		return rproc->fw_ops->find_rsc_table(rproc, fw, tablesz);

	return NULL;
}

static inline
struct resource_table *rproc_find_loaded_rsc_table(struct rproc *rproc,
						   const struct firmware *fw)
{
	if (rproc->fw_ops->find_loaded_rsc_table)
		return rproc->fw_ops->find_loaded_rsc_table(rproc, fw);

	return NULL;
}

extern const struct rproc_fw_ops rproc_elf_fw_ops;

#endif /* REMOTEPROC_INTERNAL_H */<|MERGE_RESOLUTION|>--- conflicted
+++ resolved
@@ -94,15 +94,12 @@
 int rproc_init_sysfs(void);
 void rproc_exit_sysfs(void);
 
-<<<<<<< HEAD
 /* rproc idr_alloc wrapper */
 int rproc_idr_alloc(struct rproc *rproc, void *ptr, unsigned int rsc_type,
 		    int start, int end);
 /* rproc idr_remove wrapper */
 void rproc_idr_remove(struct rproc *rproc, int id);
 
-=======
->>>>>>> bebc6082
 void rproc_free_vring(struct rproc_vring *rvring);
 int rproc_alloc_vring(struct rproc_vdev *rvdev, int i);
 
