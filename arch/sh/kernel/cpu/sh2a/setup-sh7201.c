/*
 *  SH7201 setup
 *
 *  Copyright (C) 2008  Peter Griffin pgriffin@mpc-data.co.uk
 *  Copyright (C) 2009  Paul Mundt
 *
 * This file is subject to the terms and conditions of the GNU General Public
 * License.  See the file "COPYING" in the main directory of this archive
 * for more details.
 */
#include <linux/platform_device.h>
#include <linux/init.h>
#include <linux/serial.h>
#include <linux/serial_sci.h>
#include <linux/sh_timer.h>
#include <linux/io.h>

enum {
	UNUSED = 0,

	/* interrupt sources */
	IRQ0, IRQ1, IRQ2, IRQ3, IRQ4, IRQ5, IRQ6, IRQ7,
	PINT0, PINT1, PINT2, PINT3, PINT4, PINT5, PINT6, PINT7,

	ADC_ADI,

	MTU20_ABCD, MTU20_VEF, MTU21_AB, MTU21_VU, MTU22_AB, MTU22_VU,
	MTU23_ABCD, MTU24_ABCD, MTU25_UVW, MTU2_TCI3V, MTU2_TCI4V,

	RTC, WDT,

	IIC30, IIC31, IIC32,

	DMAC0_DMINT0, DMAC1_DMINT1,
	DMAC2_DMINT2, DMAC3_DMINT3,

	SCIF0, SCIF1, SCIF2, SCIF3, SCIF4, SCIF5, SCIF6, SCIF7,

	DMAC0_DMINTA, DMAC4_DMINT4, DMAC5_DMINT5, DMAC6_DMINT6,
	DMAC7_DMINT7,

	RCAN0, RCAN1,

	SSI0_SSII, SSI1_SSII,

	TMR0, TMR1,

	/* interrupt groups */
	PINT,
};

static struct intc_vect vectors[] __initdata = {
	INTC_IRQ(IRQ0, 64), INTC_IRQ(IRQ1, 65),
	INTC_IRQ(IRQ2, 66), INTC_IRQ(IRQ3, 67),
	INTC_IRQ(IRQ4, 68), INTC_IRQ(IRQ5, 69),
	INTC_IRQ(IRQ6, 70), INTC_IRQ(IRQ7, 71),

	INTC_IRQ(PINT0, 80), INTC_IRQ(PINT1, 81),
	INTC_IRQ(PINT2, 82), INTC_IRQ(PINT3, 83),
	INTC_IRQ(PINT4, 84), INTC_IRQ(PINT5, 85),
	INTC_IRQ(PINT6, 86), INTC_IRQ(PINT7, 87),

	INTC_IRQ(ADC_ADI, 92),

	INTC_IRQ(MTU20_ABCD, 108), INTC_IRQ(MTU20_ABCD, 109),
	INTC_IRQ(MTU20_ABCD, 110), INTC_IRQ(MTU20_ABCD, 111),

	INTC_IRQ(MTU20_VEF, 112), INTC_IRQ(MTU20_VEF, 113),
	INTC_IRQ(MTU20_VEF, 114),

	INTC_IRQ(MTU21_AB, 116), INTC_IRQ(MTU21_AB, 117),
	INTC_IRQ(MTU21_VU, 120), INTC_IRQ(MTU21_VU, 121),

	INTC_IRQ(MTU22_AB, 124), INTC_IRQ(MTU22_AB, 125),
	INTC_IRQ(MTU22_VU, 128), INTC_IRQ(MTU22_VU, 129),

	INTC_IRQ(MTU23_ABCD, 132), INTC_IRQ(MTU23_ABCD, 133),
	INTC_IRQ(MTU23_ABCD, 134), INTC_IRQ(MTU23_ABCD, 135),

	INTC_IRQ(MTU2_TCI3V, 136),

	INTC_IRQ(MTU24_ABCD, 140), INTC_IRQ(MTU24_ABCD, 141),
	INTC_IRQ(MTU24_ABCD, 142), INTC_IRQ(MTU24_ABCD, 143),

	INTC_IRQ(MTU2_TCI4V, 144),

	INTC_IRQ(MTU25_UVW, 148), INTC_IRQ(MTU25_UVW, 149),
	INTC_IRQ(MTU25_UVW, 150),

	INTC_IRQ(RTC, 152), INTC_IRQ(RTC, 153),
	INTC_IRQ(RTC, 154),

	INTC_IRQ(WDT, 156),

	INTC_IRQ(IIC30, 157), INTC_IRQ(IIC30, 158),
	INTC_IRQ(IIC30, 159), INTC_IRQ(IIC30, 160),
	INTC_IRQ(IIC30, 161),

	INTC_IRQ(IIC31, 164), INTC_IRQ(IIC31, 165),
	INTC_IRQ(IIC31, 166), INTC_IRQ(IIC31, 167),
	INTC_IRQ(IIC31, 168),

	INTC_IRQ(IIC32, 170), INTC_IRQ(IIC32, 171),
	INTC_IRQ(IIC32, 172), INTC_IRQ(IIC32, 173),
	INTC_IRQ(IIC32, 174),

	INTC_IRQ(DMAC0_DMINT0, 176), INTC_IRQ(DMAC1_DMINT1, 177),
	INTC_IRQ(DMAC2_DMINT2, 178), INTC_IRQ(DMAC3_DMINT3, 179),

	INTC_IRQ(SCIF0, 180), INTC_IRQ(SCIF0, 181),
	INTC_IRQ(SCIF0, 182), INTC_IRQ(SCIF0, 183),
	INTC_IRQ(SCIF1, 184), INTC_IRQ(SCIF1, 185),
	INTC_IRQ(SCIF1, 186), INTC_IRQ(SCIF1, 187),
	INTC_IRQ(SCIF2, 188), INTC_IRQ(SCIF2, 189),
	INTC_IRQ(SCIF2, 190), INTC_IRQ(SCIF2, 191),
	INTC_IRQ(SCIF3, 192), INTC_IRQ(SCIF3, 193),
	INTC_IRQ(SCIF3, 194), INTC_IRQ(SCIF3, 195),
	INTC_IRQ(SCIF4, 196), INTC_IRQ(SCIF4, 197),
	INTC_IRQ(SCIF4, 198), INTC_IRQ(SCIF4, 199),
	INTC_IRQ(SCIF5, 200), INTC_IRQ(SCIF5, 201),
	INTC_IRQ(SCIF5, 202), INTC_IRQ(SCIF5, 203),
	INTC_IRQ(SCIF6, 204), INTC_IRQ(SCIF6, 205),
	INTC_IRQ(SCIF6, 206), INTC_IRQ(SCIF6, 207),
	INTC_IRQ(SCIF7, 208), INTC_IRQ(SCIF7, 209),
	INTC_IRQ(SCIF7, 210), INTC_IRQ(SCIF7, 211),

	INTC_IRQ(DMAC0_DMINTA, 212), INTC_IRQ(DMAC4_DMINT4, 216),
	INTC_IRQ(DMAC5_DMINT5, 217), INTC_IRQ(DMAC6_DMINT6, 218),
	INTC_IRQ(DMAC7_DMINT7, 219),

	INTC_IRQ(RCAN0, 228), INTC_IRQ(RCAN0, 229),
	INTC_IRQ(RCAN0, 230),
	INTC_IRQ(RCAN0, 231), INTC_IRQ(RCAN0, 232),

	INTC_IRQ(RCAN1, 234), INTC_IRQ(RCAN1, 235),
	INTC_IRQ(RCAN1, 236),
	INTC_IRQ(RCAN1, 237), INTC_IRQ(RCAN1, 238),

	INTC_IRQ(SSI0_SSII, 244), INTC_IRQ(SSI1_SSII, 245),

	INTC_IRQ(TMR0, 246), INTC_IRQ(TMR0, 247),
	INTC_IRQ(TMR0, 248),

	INTC_IRQ(TMR1, 252), INTC_IRQ(TMR1, 253),
	INTC_IRQ(TMR1, 254),
};

static struct intc_group groups[] __initdata = {
	INTC_GROUP(PINT, PINT0, PINT1, PINT2, PINT3,
		   PINT4, PINT5, PINT6, PINT7),
};

static struct intc_prio_reg prio_registers[] __initdata = {
	{ 0xfffe9418, 0, 16, 4, /* IPR01 */ { IRQ0, IRQ1, IRQ2, IRQ3 } },
	{ 0xfffe941a, 0, 16, 4, /* IPR02 */ { IRQ4, IRQ5, IRQ6, IRQ7 } },
	{ 0xfffe9420, 0, 16, 4, /* IPR05 */ { PINT, 0, ADC_ADI, 0 } },
	{ 0xfffe9800, 0, 16, 4, /* IPR06 */ { 0, MTU20_ABCD, MTU20_VEF, MTU21_AB } },
	{ 0xfffe9802, 0, 16, 4, /* IPR07 */ { MTU21_VU, MTU22_AB, MTU22_VU,  MTU23_ABCD } },
	{ 0xfffe9804, 0, 16, 4, /* IPR08 */ { MTU2_TCI3V, MTU24_ABCD, MTU2_TCI4V, MTU25_UVW } },

	{ 0xfffe9806, 0, 16, 4, /* IPR09 */ { RTC, WDT, IIC30, 0 } },
	{ 0xfffe9808, 0, 16, 4, /* IPR10 */ { IIC31, IIC32, DMAC0_DMINT0, DMAC1_DMINT1 } },
	{ 0xfffe980a, 0, 16, 4, /* IPR11 */ { DMAC2_DMINT2, DMAC3_DMINT3, SCIF0, SCIF1 } },
	{ 0xfffe980c, 0, 16, 4, /* IPR12 */ { SCIF2, SCIF3, SCIF4, SCIF5 } },
	{ 0xfffe980e, 0, 16, 4, /* IPR13 */ { SCIF6, SCIF7, DMAC0_DMINTA, DMAC4_DMINT4  } },
	{ 0xfffe9810, 0, 16, 4, /* IPR14 */ { DMAC5_DMINT5, DMAC6_DMINT6, DMAC7_DMINT7, 0 } },
	{ 0xfffe9812, 0, 16, 4, /* IPR15 */ { 0, RCAN0, RCAN1, 0 } },
	{ 0xfffe9814, 0, 16, 4, /* IPR16 */ { SSI0_SSII, SSI1_SSII, TMR0, TMR1 } },
};

static struct intc_mask_reg mask_registers[] __initdata = {
	{ 0xfffe9408, 0, 16, /* PINTER */
	  { 0, 0, 0, 0, 0, 0, 0, 0,
	    PINT7, PINT6, PINT5, PINT4, PINT3, PINT2, PINT1, PINT0 } },
};

static DECLARE_INTC_DESC(intc_desc, "sh7201", vectors, groups,
			 mask_registers, prio_registers, NULL);

<<<<<<< HEAD
static struct plat_sci_port sci_platform_data[] = {
	{
		.mapbase	= 0xfffe8000,
		.flags		= UPF_BOOT_AUTOCONF,
		.scscr		= SCSCR_RE | SCSCR_TE | SCSCR_REIE,
		.scbrr_algo_id	= SCBRR_ALGO_2,
		.type		= PORT_SCIF,
		.irqs		= { 180, 180, 180, 180 }
	}, {
		.mapbase	= 0xfffe8800,
		.flags		= UPF_BOOT_AUTOCONF,
		.scscr		= SCSCR_RE | SCSCR_TE | SCSCR_REIE,
		.scbrr_algo_id	= SCBRR_ALGO_2,
		.type		= PORT_SCIF,
		.irqs		= { 184, 184, 184, 184 }
	}, {
		.mapbase	= 0xfffe9000,
		.flags		= UPF_BOOT_AUTOCONF,
		.scscr		= SCSCR_RE | SCSCR_TE | SCSCR_REIE,
		.scbrr_algo_id	= SCBRR_ALGO_2,
		.type		= PORT_SCIF,
		.irqs		= { 188, 188, 188, 188 }
	}, {
		.mapbase	= 0xfffe9800,
		.flags		= UPF_BOOT_AUTOCONF,
		.scscr		= SCSCR_RE | SCSCR_TE | SCSCR_REIE,
		.scbrr_algo_id	= SCBRR_ALGO_2,
		.type		= PORT_SCIF,
		.irqs		= { 192, 192, 192, 192 }
	}, {
		.mapbase	= 0xfffea000,
		.flags		= UPF_BOOT_AUTOCONF,
		.scscr		= SCSCR_RE | SCSCR_TE | SCSCR_REIE,
		.scbrr_algo_id	= SCBRR_ALGO_2,
		.type		= PORT_SCIF,
		.irqs		= { 196, 196, 196, 196 }
	}, {
		.mapbase	= 0xfffea800,
		.flags		= UPF_BOOT_AUTOCONF,
		.scscr		= SCSCR_RE | SCSCR_TE | SCSCR_REIE,
		.scbrr_algo_id	= SCBRR_ALGO_2,
		.type		= PORT_SCIF,
		.irqs		= { 200, 200, 200, 200 }
	}, {
		.mapbase	= 0xfffeb000,
		.flags		= UPF_BOOT_AUTOCONF,
		.scscr		= SCSCR_RE | SCSCR_TE | SCSCR_REIE,
		.scbrr_algo_id	= SCBRR_ALGO_2,
		.type		= PORT_SCIF,
		.irqs		= { 204, 204, 204, 204 }
	}, {
		.mapbase	= 0xfffeb800,
		.flags		= UPF_BOOT_AUTOCONF,
		.scscr		= SCSCR_RE | SCSCR_TE | SCSCR_REIE,
		.scbrr_algo_id	= SCBRR_ALGO_2,
		.type		= PORT_SCIF,
		.irqs		= { 208, 208, 208, 208 }
	}, {
		.flags = 0,
	}
};

static struct platform_device sci_device = {
=======
static struct plat_sci_port scif0_platform_data = {
	.mapbase	= 0xfffe8000,
	.flags		= UPF_BOOT_AUTOCONF,
	.type		= PORT_SCIF,
	.irqs		= { 180, 180, 180, 180 }
};

static struct platform_device scif0_device = {
>>>>>>> 4162cf64
	.name		= "sh-sci",
	.id		= 0,
	.dev		= {
		.platform_data	= &scif0_platform_data,
	},
};

static struct plat_sci_port scif1_platform_data = {
	.mapbase	= 0xfffe8800,
	.flags		= UPF_BOOT_AUTOCONF,
	.type		= PORT_SCIF,
	.irqs		= { 184, 184, 184, 184 }
};

static struct platform_device scif1_device = {
	.name		= "sh-sci",
	.id		= 1,
	.dev		= {
		.platform_data	= &scif1_platform_data,
	},
};

static struct plat_sci_port scif2_platform_data = {
	.mapbase	= 0xfffe9000,
	.flags		= UPF_BOOT_AUTOCONF,
	.type		= PORT_SCIF,
	.irqs		= { 188, 188, 188, 188 }
};

static struct platform_device scif2_device = {
	.name		= "sh-sci",
	.id		= 2,
	.dev		= {
		.platform_data	= &scif2_platform_data,
	},
};

static struct plat_sci_port scif3_platform_data = {
	.mapbase	= 0xfffe9800,
	.flags		= UPF_BOOT_AUTOCONF,
	.type		= PORT_SCIF,
	.irqs		= { 192, 192, 192, 192 }
};

static struct platform_device scif3_device = {
	.name		= "sh-sci",
	.id		= 3,
	.dev		= {
		.platform_data	= &scif3_platform_data,
	},
};

static struct plat_sci_port scif4_platform_data = {
	.mapbase	= 0xfffea000,
	.flags		= UPF_BOOT_AUTOCONF,
	.type		= PORT_SCIF,
	.irqs		= { 196, 196, 196, 196 }
};

static struct platform_device scif4_device = {
	.name		= "sh-sci",
	.id		= 4,
	.dev		= {
		.platform_data	= &scif4_platform_data,
	},
};

static struct plat_sci_port scif5_platform_data = {
	.mapbase	= 0xfffea800,
	.flags		= UPF_BOOT_AUTOCONF,
	.type		= PORT_SCIF,
	.irqs		= { 200, 200, 200, 200 }
};

static struct platform_device scif5_device = {
	.name		= "sh-sci",
	.id		= 5,
	.dev		= {
		.platform_data	= &scif5_platform_data,
	},
};

static struct plat_sci_port scif6_platform_data = {
	.mapbase	= 0xfffeb000,
	.flags		= UPF_BOOT_AUTOCONF,
	.type		= PORT_SCIF,
	.irqs		= { 204, 204, 204, 204 }
};

static struct platform_device scif6_device = {
	.name		= "sh-sci",
	.id		= 6,
	.dev		= {
		.platform_data	= &scif6_platform_data,
	},
};

static struct plat_sci_port scif7_platform_data = {
	.mapbase	= 0xfffeb800,
	.flags		= UPF_BOOT_AUTOCONF,
	.type		= PORT_SCIF,
	.irqs		= { 208, 208, 208, 208 }
};

static struct platform_device scif7_device = {
	.name		= "sh-sci",
	.id		= 7,
	.dev		= {
		.platform_data	= &scif7_platform_data,
	},
};

static struct resource rtc_resources[] = {
	[0] = {
		.start	= 0xffff0800,
		.end	= 0xffff2000 + 0x58 - 1,
		.flags	= IORESOURCE_IO,
	},
	[1] = {
		/* Shared Period/Carry/Alarm IRQ */
		.start	= 152,
		.flags	= IORESOURCE_IRQ,
	},
};

static struct platform_device rtc_device = {
	.name		= "sh-rtc",
	.id		= -1,
	.num_resources	= ARRAY_SIZE(rtc_resources),
	.resource	= rtc_resources,
};

static struct sh_timer_config mtu2_0_platform_data = {
	.channel_offset = -0x80,
	.timer_bit = 0,
	.clockevent_rating = 200,
};

static struct resource mtu2_0_resources[] = {
	[0] = {
		.start	= 0xfffe4300,
		.end	= 0xfffe4326,
		.flags	= IORESOURCE_MEM,
	},
	[1] = {
		.start	= 108,
		.flags	= IORESOURCE_IRQ,
	},
};

static struct platform_device mtu2_0_device = {
	.name		= "sh_mtu2",
	.id		= 0,
	.dev = {
		.platform_data	= &mtu2_0_platform_data,
	},
	.resource	= mtu2_0_resources,
	.num_resources	= ARRAY_SIZE(mtu2_0_resources),
};

static struct sh_timer_config mtu2_1_platform_data = {
	.channel_offset = -0x100,
	.timer_bit = 1,
	.clockevent_rating = 200,
};

static struct resource mtu2_1_resources[] = {
	[0] = {
		.start	= 0xfffe4380,
		.end	= 0xfffe4390,
		.flags	= IORESOURCE_MEM,
	},
	[1] = {
		.start	= 116,
		.flags	= IORESOURCE_IRQ,
	},
};

static struct platform_device mtu2_1_device = {
	.name		= "sh_mtu2",
	.id		= 1,
	.dev = {
		.platform_data	= &mtu2_1_platform_data,
	},
	.resource	= mtu2_1_resources,
	.num_resources	= ARRAY_SIZE(mtu2_1_resources),
};

static struct sh_timer_config mtu2_2_platform_data = {
	.channel_offset = 0x80,
	.timer_bit = 2,
	.clockevent_rating = 200,
};

static struct resource mtu2_2_resources[] = {
	[0] = {
		.start	= 0xfffe4000,
		.end	= 0xfffe400a,
		.flags	= IORESOURCE_MEM,
	},
	[1] = {
		.start	= 124,
		.flags	= IORESOURCE_IRQ,
	},
};

static struct platform_device mtu2_2_device = {
	.name		= "sh_mtu2",
	.id		= 2,
	.dev = {
		.platform_data	= &mtu2_2_platform_data,
	},
	.resource	= mtu2_2_resources,
	.num_resources	= ARRAY_SIZE(mtu2_2_resources),
};

static struct platform_device *sh7201_devices[] __initdata = {
	&scif0_device,
	&scif1_device,
	&scif2_device,
	&scif3_device,
	&scif4_device,
	&scif5_device,
	&scif6_device,
	&scif7_device,
	&rtc_device,
	&mtu2_0_device,
	&mtu2_1_device,
	&mtu2_2_device,
};

static int __init sh7201_devices_setup(void)
{
	return platform_add_devices(sh7201_devices,
				    ARRAY_SIZE(sh7201_devices));
}
arch_initcall(sh7201_devices_setup);

void __init plat_irq_setup(void)
{
	register_intc_controller(&intc_desc);
}

static struct platform_device *sh7201_early_devices[] __initdata = {
	&scif0_device,
	&scif1_device,
	&scif2_device,
	&scif3_device,
	&scif4_device,
	&scif5_device,
	&scif6_device,
	&scif7_device,
	&mtu2_0_device,
	&mtu2_1_device,
	&mtu2_2_device,
};

#define STBCR3 0xfffe0408

void __init plat_early_device_setup(void)
{
	/* enable MTU2 clock */
	__raw_writeb(__raw_readb(STBCR3) & ~0x20, STBCR3);

	early_platform_add_devices(sh7201_early_devices,
				   ARRAY_SIZE(sh7201_early_devices));
}<|MERGE_RESOLUTION|>--- conflicted
+++ resolved
@@ -177,80 +177,16 @@
 static DECLARE_INTC_DESC(intc_desc, "sh7201", vectors, groups,
 			 mask_registers, prio_registers, NULL);
 
-<<<<<<< HEAD
-static struct plat_sci_port sci_platform_data[] = {
-	{
-		.mapbase	= 0xfffe8000,
-		.flags		= UPF_BOOT_AUTOCONF,
-		.scscr		= SCSCR_RE | SCSCR_TE | SCSCR_REIE,
-		.scbrr_algo_id	= SCBRR_ALGO_2,
-		.type		= PORT_SCIF,
-		.irqs		= { 180, 180, 180, 180 }
-	}, {
-		.mapbase	= 0xfffe8800,
-		.flags		= UPF_BOOT_AUTOCONF,
-		.scscr		= SCSCR_RE | SCSCR_TE | SCSCR_REIE,
-		.scbrr_algo_id	= SCBRR_ALGO_2,
-		.type		= PORT_SCIF,
-		.irqs		= { 184, 184, 184, 184 }
-	}, {
-		.mapbase	= 0xfffe9000,
-		.flags		= UPF_BOOT_AUTOCONF,
-		.scscr		= SCSCR_RE | SCSCR_TE | SCSCR_REIE,
-		.scbrr_algo_id	= SCBRR_ALGO_2,
-		.type		= PORT_SCIF,
-		.irqs		= { 188, 188, 188, 188 }
-	}, {
-		.mapbase	= 0xfffe9800,
-		.flags		= UPF_BOOT_AUTOCONF,
-		.scscr		= SCSCR_RE | SCSCR_TE | SCSCR_REIE,
-		.scbrr_algo_id	= SCBRR_ALGO_2,
-		.type		= PORT_SCIF,
-		.irqs		= { 192, 192, 192, 192 }
-	}, {
-		.mapbase	= 0xfffea000,
-		.flags		= UPF_BOOT_AUTOCONF,
-		.scscr		= SCSCR_RE | SCSCR_TE | SCSCR_REIE,
-		.scbrr_algo_id	= SCBRR_ALGO_2,
-		.type		= PORT_SCIF,
-		.irqs		= { 196, 196, 196, 196 }
-	}, {
-		.mapbase	= 0xfffea800,
-		.flags		= UPF_BOOT_AUTOCONF,
-		.scscr		= SCSCR_RE | SCSCR_TE | SCSCR_REIE,
-		.scbrr_algo_id	= SCBRR_ALGO_2,
-		.type		= PORT_SCIF,
-		.irqs		= { 200, 200, 200, 200 }
-	}, {
-		.mapbase	= 0xfffeb000,
-		.flags		= UPF_BOOT_AUTOCONF,
-		.scscr		= SCSCR_RE | SCSCR_TE | SCSCR_REIE,
-		.scbrr_algo_id	= SCBRR_ALGO_2,
-		.type		= PORT_SCIF,
-		.irqs		= { 204, 204, 204, 204 }
-	}, {
-		.mapbase	= 0xfffeb800,
-		.flags		= UPF_BOOT_AUTOCONF,
-		.scscr		= SCSCR_RE | SCSCR_TE | SCSCR_REIE,
-		.scbrr_algo_id	= SCBRR_ALGO_2,
-		.type		= PORT_SCIF,
-		.irqs		= { 208, 208, 208, 208 }
-	}, {
-		.flags = 0,
-	}
-};
-
-static struct platform_device sci_device = {
-=======
 static struct plat_sci_port scif0_platform_data = {
 	.mapbase	= 0xfffe8000,
 	.flags		= UPF_BOOT_AUTOCONF,
+	.scscr		= SCSCR_RE | SCSCR_TE | SCSCR_REIE,
+	.scbrr_algo_id	= SCBRR_ALGO_2,
 	.type		= PORT_SCIF,
 	.irqs		= { 180, 180, 180, 180 }
 };
 
 static struct platform_device scif0_device = {
->>>>>>> 4162cf64
 	.name		= "sh-sci",
 	.id		= 0,
 	.dev		= {
@@ -261,6 +197,8 @@
 static struct plat_sci_port scif1_platform_data = {
 	.mapbase	= 0xfffe8800,
 	.flags		= UPF_BOOT_AUTOCONF,
+	.scscr		= SCSCR_RE | SCSCR_TE | SCSCR_REIE,
+	.scbrr_algo_id	= SCBRR_ALGO_2,
 	.type		= PORT_SCIF,
 	.irqs		= { 184, 184, 184, 184 }
 };
@@ -276,6 +214,8 @@
 static struct plat_sci_port scif2_platform_data = {
 	.mapbase	= 0xfffe9000,
 	.flags		= UPF_BOOT_AUTOCONF,
+	.scscr		= SCSCR_RE | SCSCR_TE | SCSCR_REIE,
+	.scbrr_algo_id	= SCBRR_ALGO_2,
 	.type		= PORT_SCIF,
 	.irqs		= { 188, 188, 188, 188 }
 };
@@ -291,6 +231,8 @@
 static struct plat_sci_port scif3_platform_data = {
 	.mapbase	= 0xfffe9800,
 	.flags		= UPF_BOOT_AUTOCONF,
+	.scscr		= SCSCR_RE | SCSCR_TE | SCSCR_REIE,
+	.scbrr_algo_id	= SCBRR_ALGO_2,
 	.type		= PORT_SCIF,
 	.irqs		= { 192, 192, 192, 192 }
 };
@@ -306,6 +248,8 @@
 static struct plat_sci_port scif4_platform_data = {
 	.mapbase	= 0xfffea000,
 	.flags		= UPF_BOOT_AUTOCONF,
+	.scscr		= SCSCR_RE | SCSCR_TE | SCSCR_REIE,
+	.scbrr_algo_id	= SCBRR_ALGO_2,
 	.type		= PORT_SCIF,
 	.irqs		= { 196, 196, 196, 196 }
 };
@@ -321,6 +265,8 @@
 static struct plat_sci_port scif5_platform_data = {
 	.mapbase	= 0xfffea800,
 	.flags		= UPF_BOOT_AUTOCONF,
+	.scscr		= SCSCR_RE | SCSCR_TE | SCSCR_REIE,
+	.scbrr_algo_id	= SCBRR_ALGO_2,
 	.type		= PORT_SCIF,
 	.irqs		= { 200, 200, 200, 200 }
 };
@@ -336,6 +282,8 @@
 static struct plat_sci_port scif6_platform_data = {
 	.mapbase	= 0xfffeb000,
 	.flags		= UPF_BOOT_AUTOCONF,
+	.scscr		= SCSCR_RE | SCSCR_TE | SCSCR_REIE,
+	.scbrr_algo_id	= SCBRR_ALGO_2,
 	.type		= PORT_SCIF,
 	.irqs		= { 204, 204, 204, 204 }
 };
@@ -351,6 +299,8 @@
 static struct plat_sci_port scif7_platform_data = {
 	.mapbase	= 0xfffeb800,
 	.flags		= UPF_BOOT_AUTOCONF,
+	.scscr		= SCSCR_RE | SCSCR_TE | SCSCR_REIE,
+	.scbrr_algo_id	= SCBRR_ALGO_2,
 	.type		= PORT_SCIF,
 	.irqs		= { 208, 208, 208, 208 }
 };
